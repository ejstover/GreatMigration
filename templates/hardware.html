<!doctype html>
<html lang="en">
<head>
  <meta charset="utf-8" />
  <meta name="viewport" content="width=device-width, initial-scale=1" />
  <title>{{DOC_TITLE}}</title>
  <link rel="icon" type="image/png" href="/static/logo.png" />
  <script src="https://cdn.tailwindcss.com"></script>
  <script>tailwind.config = { darkMode: 'media' };</script>
  <style>
  </style>
  </head>
  <body class="bg-slate-50 text-slate-900 dark:bg-slate-900 dark:text-slate-100 overflow-x-hidden">
    <nav id="menu" class="fixed inset-y-0 left-0 w-64 bg-white text-slate-900 dark:bg-slate-800 dark:text-slate-100 transform -translate-x-full transition-transform duration-300 z-50 shadow-lg p-4 space-y-2">
      <p id="user_greeting" class="hidden px-4 py-2 font-semibold"></p>
      <a href="/hardware" class="block px-4 py-2 hover:bg-slate-100 dark:hover:bg-slate-700">{{NAV_HARDWARE}}</a>
      <a href="/replacements" class="block px-4 py-2 hover:bg-slate-100 dark:hover:bg-slate-700">{{NAV_REPLACEMENTS}}</a>
      <a href="/" class="block px-4 py-2 hover:bg-slate-100 dark:hover:bg-slate-700">{{NAV_CONFIG}}</a>
      <a href="/rules" class="block px-4 py-2 hover:bg-slate-100 dark:hover:bg-slate-700">{{NAV_RULES}}</a>
      <a href="{{HELP_URL}}" target="_blank" rel="noopener" class="block px-4 py-2 hover:bg-slate-100 dark:hover:bg-slate-700">Help</a>
      <button id="logout_btn" class="hidden w-full text-left px-4 py-2 hover:bg-slate-100 dark:hover:bg-slate-700">Log out</button>
    </nav>
    <div id="main" class="transition-all duration-300">
    <header class="mb-6 bg-gradient-to-r from-emerald-500 to-sky-500 text-white shadow-lg">
      <div class="max-w-7xl mx-auto flex items-center gap-4 p-6">
        <button id="menu_btn" class="p-2 rounded hover:bg-white/30" aria-label="Menu">
          <svg xmlns="http://www.w3.org/2000/svg" class="w-6 h-6" fill="none" viewBox="0 0 24 24" stroke="currentColor"><path stroke-linecap="round" stroke-linejoin="round" stroke-width="2" d="M4 6h16M4 12h16M4 18h16" /></svg>
        </button>
        <div class="flex items-center gap-4">
          <img src="/static/logo.png" alt="Logo" class="h-16 w-16" />
          <div>
            <h1 class="text-3xl font-bold">{{BANNER_TITLE}}</h1>
            <p class="text-slate-100 text-sm md:text-base">{{BANNER_TAGLINE}}</p>
          </div>
        </div>
      </div>
    </header>

    <div class="max-w-5xl mx-auto p-6">
    <section class="mb-6">
      <div class="rounded-2xl bg-white dark:bg-slate-800 dark:border-slate-700 shadow p-6 space-y-4">
        <div>
          <label class="block text-sm font-medium mb-1" for="ssh_targets">Device hostnames or IPs</label>
          <textarea id="ssh_targets" class="w-full border rounded p-2 h-28 dark:bg-slate-900 dark:border-slate-700" placeholder="switch1.example.com&#10;10.0.0.5" spellcheck="false"></textarea>
          <p class="text-xs text-slate-500 dark:text-slate-400 mt-1">Enter one host per line. The command runs on each device using the provided credentials.</p>
        </div>
<<<<<<< HEAD
        <div class="grid md:grid-cols-3 gap-4">
=======
        <div class="grid md:grid-cols-4 gap-4">
>>>>>>> 0f60af99
          <div>
            <label class="block text-sm font-medium mb-1" for="ssh_username">Username</label>
            <input id="ssh_username" type="text" class="w-full border rounded p-2 dark:bg-slate-900 dark:border-slate-700" autocomplete="username" />
          </div>
          <div>
            <label class="block text-sm font-medium mb-1" for="ssh_password">Password</label>
            <div class="relative">
              <input id="ssh_password" type="password" class="w-full border rounded p-2 pr-20 dark:bg-slate-900 dark:border-slate-700" autocomplete="current-password" />
              <button id="toggle_password" type="button" class="absolute inset-y-0 right-0 px-3 text-xs font-medium text-sky-600 hover:text-sky-700 dark:text-sky-400 dark:hover:text-sky-300">Show</button>
            </div>
          </div>
<<<<<<< HEAD
=======
          <div>
            <label class="block text-sm font-medium mb-1" for="ssh_command">Command</label>
            <input id="ssh_command" type="text" class="w-full border rounded p-2 dark:bg-slate-900 dark:border-slate-700" value="show tech-support" />
          </div>
          <div>
            <label class="block text-sm font-medium mb-1" for="ssh_device_type">Device type</label>
            <input id="ssh_device_type" type="text" class="w-full border rounded p-2 dark:bg-slate-900 dark:border-slate-700" value="cisco_ios" />
          </div>
>>>>>>> 0f60af99
        </div>
        <div class="flex flex-wrap items-center justify-between gap-3">
          <div id="upload_status" class="text-sm text-slate-600 dark:text-slate-300"></div>
          <div class="flex flex-wrap items-center gap-2">
            <button id="run_fetch" class="px-4 py-2 rounded bg-emerald-600 text-white hover:bg-emerald-700">Collect hardware data</button>
<<<<<<< HEAD
            <button id="clear_all" class="px-4 py-2 rounded bg-rose-600 text-white hover:bg-rose-700 dark:bg-rose-700 dark:hover:bg-rose-600">Clear</button>
=======
            <button id="clear_all" class="px-4 py-2 rounded bg-slate-200 text-slate-700 hover:bg-slate-300 dark:bg-slate-700 dark:text-slate-100 dark:hover:bg-slate-600">Clear</button>
>>>>>>> 0f60af99
            <button id="export_pdf" class="hidden px-4 py-2 rounded bg-sky-600 text-white hover:bg-sky-700">Download PDF</button>
          </div>
        </div>
        <ul id="host_status_list" class="space-y-2 text-sm"></ul>
      </div>
    </section>

    <section id="results" class="hidden space-y-4"></section>
    </div>
    </div>

    <script>
      const menuBtn = document.getElementById('menu_btn');
      const menu = document.getElementById('menu');
      const main = document.getElementById('main');
      menuBtn.addEventListener('click', () => {
        menu.classList.toggle('-translate-x-full');
        main.classList.toggle('ml-64');
      });
      document.addEventListener('click', e => {
        if (!menu.contains(e.target) && !menuBtn.contains(e.target)) {
          menu.classList.add('-translate-x-full');
          main.classList.remove('ml-64');
        }
      });

    const userGreeting = document.getElementById('user_greeting');
    const logoutBtn = document.getElementById('logout_btn');
    fetch('/me').then(res => { if (!res.ok) throw new Error('not authed'); return res.json(); }).then(data => {
      userGreeting.textContent = `Hey ${data.user.name}!`;
      userGreeting.classList.remove('hidden');
      logoutBtn?.classList.remove('hidden');
      logoutBtn?.addEventListener('click', (e) => { e.preventDefault(); window.location.href = '/logout'; });
    }).catch(() => { window.location.href = '/login'; });

    const uploadStatus = document.getElementById('upload_status');
    const results = document.getElementById('results');
    const exportBtn = document.getElementById('export_pdf');
    const clearBtn = document.getElementById('clear_all');
    const fetchBtn = document.getElementById('run_fetch');
    const hostInput = document.getElementById('ssh_targets');
    const usernameInput = document.getElementById('ssh_username');
    const passwordInput = document.getElementById('ssh_password');
<<<<<<< HEAD
=======
    const commandInput = document.getElementById('ssh_command');
    const deviceTypeInput = document.getElementById('ssh_device_type');
>>>>>>> 0f60af99
    const statusList = document.getElementById('host_status_list');
    const passwordToggle = document.getElementById('toggle_password');

    let lastResults = [];
<<<<<<< HEAD

    function escapeHtml(str){
      return String(str ?? '').replace(/[&<>'"]/g, c => ({'&':'&amp;','<':'&lt;','>':'&gt;',"'":'&#39;','"':'&quot;'}[c]));
    }

    passwordToggle?.addEventListener('click', () => {
      if (!passwordInput) return;
      const hidden = passwordInput.type === 'password';
      passwordInput.type = hidden ? 'text' : 'password';
      passwordToggle.textContent = hidden ? 'Hide' : 'Show';
    });

    fetchBtn.addEventListener('click', (e) => {
      e.preventDefault();
      collectHardware();
    });

=======

    function escapeHtml(str){
      return String(str ?? '').replace(/[&<>'"]/g, c => ({'&':'&amp;','<':'&lt;','>':'&gt;',"'":'&#39;','"':'&quot;'}[c]));
    }

    passwordToggle?.addEventListener('click', () => {
      if (!passwordInput) return;
      const hidden = passwordInput.type === 'password';
      passwordInput.type = hidden ? 'text' : 'password';
      passwordToggle.textContent = hidden ? 'Hide' : 'Show';
    });

    fetchBtn.addEventListener('click', (e) => {
      e.preventDefault();
      collectHardware();
    });

>>>>>>> 0f60af99
    clearBtn.addEventListener('click', (e) => {
      e.preventDefault();
      results.innerHTML = '';
      results.classList.add('hidden');
      uploadStatus.textContent = '';
      exportBtn.classList.add('hidden');
      statusList.innerHTML = '';
      lastResults = [];
    });

    function renderHostStatuses(hosts){
      statusList.innerHTML = '';
      hosts.forEach(host => {
        const li = document.createElement('li');
        li.dataset.host = host;
        li.className = 'flex items-center justify-between rounded-lg border border-slate-200 dark:border-slate-700 bg-slate-50 dark:bg-slate-900/60 px-3 py-2';
<<<<<<< HEAD
        li.innerHTML = `<span data-role="host" class="font-medium">${escapeHtml(host)}</span><span data-role="status" class="text-slate-500">Pending…</span>`;
=======
        li.innerHTML = `<span class="font-medium">${escapeHtml(host)}</span><span data-role="status" class="text-slate-500">Pending…</span>`;
>>>>>>> 0f60af99
        statusList.appendChild(li);
      });
    }

    function updateHostStatuses(items){
      if (!Array.isArray(items)) return;
      items.forEach(item => {
        if (!item) return;
<<<<<<< HEAD
        const hostKey = item.host || '';
        if (!hostKey) return;
        const li = Array.from(statusList.children).find(el => el.dataset.host === hostKey);
        if (!li) return;
        const hostLabel = li.querySelector('[data-role="host"]');
        const statusEl = li.querySelector('[data-role="status"]');
        if (!statusEl) return;
        if (hostLabel){
          const label = item.filename || (item.hostname ? `${item.host} → ${item.hostname}` : item.host || '');
          if (label) hostLabel.textContent = label;
        }
=======
        const host = item.host || item.filename;
        if (!host) return;
        const li = Array.from(statusList.children).find(el => el.dataset.host === host);
        if (!li) return;
        const statusEl = li.querySelector('[data-role="status"]');
        if (!statusEl) return;
>>>>>>> 0f60af99
        if (item.ok){
          statusEl.textContent = item.message || 'Success';
          statusEl.className = 'text-emerald-600 dark:text-emerald-400 font-medium';
          li.classList.add('bg-emerald-50', 'dark:bg-emerald-900/40', 'border-emerald-200');
          li.classList.remove('bg-slate-50', 'dark:bg-slate-900/60', 'border-slate-200');
        } else {
          statusEl.textContent = item.error || 'Failed';
          statusEl.className = 'text-rose-600 dark:text-rose-300 font-medium';
          li.classList.add('bg-rose-50', 'dark:bg-rose-900/40', 'border-rose-200');
          li.classList.remove('bg-slate-50', 'dark:bg-slate-900/60', 'border-slate-200');
        }
      });
    }

    async function collectHardware(){
      const hosts = (hostInput.value || '').split(/\r?\n/).map(h => h.trim()).filter(Boolean);
      if (!hosts.length){
        uploadStatus.textContent = 'Enter at least one host.';
        return;
      }
      if (!usernameInput.value.trim()){
        uploadStatus.textContent = 'Username is required.';
        return;
      }
      if (!passwordInput.value){
        uploadStatus.textContent = 'Password is required.';
        return;
      }

      const uniqueHosts = Array.from(new Map(hosts.map(h => [h, h])).values());
      renderHostStatuses(uniqueHosts);
      uploadStatus.textContent = `Collecting data from ${uniqueHosts.length} device${uniqueHosts.length === 1 ? '' : 's'}...`;

      try {
        const res = await fetch('/api/showtech', {
          method: 'POST',
          headers: { 'Content-Type': 'application/json' },
          body: JSON.stringify({
            hosts: uniqueHosts,
            username: usernameInput.value.trim(),
            password: passwordInput.value,
<<<<<<< HEAD
=======
            command: (commandInput.value || 'show tech-support').trim() || 'show tech-support',
            device_type: (deviceTypeInput.value || 'cisco_ios').trim() || 'cisco_ios',
>>>>>>> 0f60af99
          }),
        });
        const data = await res.json();
        if (!res.ok || !data.ok){
          throw new Error(data?.error || `Request failed with status ${res.status}`);
        }

        updateHostStatuses(data.results);
        const successes = (data.results || []).filter(r => r && r.ok);
        const failed = data.summary?.failed ?? ((data.results?.length || 0) - successes.length);
        lastResults = successes;
        renderResults(successes);

        if (successes.length){
          uploadStatus.textContent = `Completed: ${successes.length} succeeded, ${failed} failed.`;
          exportBtn.classList.remove('hidden');
        } else {
          uploadStatus.textContent = `No hardware data collected. ${failed} failed.`;
          exportBtn.classList.add('hidden');
        }
      } catch (err){
        uploadStatus.textContent = 'Error: ' + (err.message || err);
        exportBtn.classList.add('hidden');
      }
    }

    function renderResults(items){
      results.innerHTML='';
      if(!items?.length){ results.classList.add('hidden'); return; }
      results.classList.remove('hidden');
      items.forEach(file => {
        const wrap = document.createElement('div');
        wrap.className = 'bg-white dark:bg-slate-800 dark:border-slate-700 rounded-2xl shadow p-4';
        const h = document.createElement('h3');
        h.className = 'font-medium mb-2';
        h.textContent = file.filename || file.host || 'Device';
        wrap.appendChild(h);
        file.switches.forEach(sw => {
          const s = document.createElement('div');
          s.className = 'mb-2';
          const sh = document.createElement('h4');
          sh.className = 'font-semibold';
          sh.textContent = sw.switch;
          s.appendChild(sh);
          const ul = document.createElement('ul');
          sw.items.forEach(it => {
            const li = document.createElement('li');
            li.textContent = `${it.pid} x${it.count} -> ${it.replacement}`;
            ul.appendChild(li);
          });
          s.appendChild(ul);
          wrap.appendChild(s);
        });
        if(file.copper_10g_ports?.total){
          const p = document.createElement('p');
          p.className = 'mt-2 font-semibold';
          p.textContent = `10Gb copper ports requiring SFPs (SFPP-10G-T): ${file.copper_10g_ports.total}`;
          wrap.appendChild(p);
        }
        results.appendChild(wrap);
      });
    }

    exportBtn.addEventListener('click', () => {
      if(!lastResults?.length) return;
      fetch('/api/showtech/pdf', {
        method: 'POST',
        headers: { 'Content-Type': 'application/json' },
        body: JSON.stringify({ results: lastResults })
      })
        .then(res => res.blob())
        .then(blob => {
          const url = window.URL.createObjectURL(blob);
          const a = document.createElement('a');
          a.href = url; a.download = 'hardware_conversion_report.pdf';
          document.body.appendChild(a); a.click(); a.remove();
          window.URL.revokeObjectURL(url);
        });
    });
  </script>
</body>
</html><|MERGE_RESOLUTION|>--- conflicted
+++ resolved
@@ -44,11 +44,7 @@
           <textarea id="ssh_targets" class="w-full border rounded p-2 h-28 dark:bg-slate-900 dark:border-slate-700" placeholder="switch1.example.com&#10;10.0.0.5" spellcheck="false"></textarea>
           <p class="text-xs text-slate-500 dark:text-slate-400 mt-1">Enter one host per line. The command runs on each device using the provided credentials.</p>
         </div>
-<<<<<<< HEAD
-        <div class="grid md:grid-cols-3 gap-4">
-=======
         <div class="grid md:grid-cols-4 gap-4">
->>>>>>> 0f60af99
           <div>
             <label class="block text-sm font-medium mb-1" for="ssh_username">Username</label>
             <input id="ssh_username" type="text" class="w-full border rounded p-2 dark:bg-slate-900 dark:border-slate-700" autocomplete="username" />
@@ -60,8 +56,6 @@
               <button id="toggle_password" type="button" class="absolute inset-y-0 right-0 px-3 text-xs font-medium text-sky-600 hover:text-sky-700 dark:text-sky-400 dark:hover:text-sky-300">Show</button>
             </div>
           </div>
-<<<<<<< HEAD
-=======
           <div>
             <label class="block text-sm font-medium mb-1" for="ssh_command">Command</label>
             <input id="ssh_command" type="text" class="w-full border rounded p-2 dark:bg-slate-900 dark:border-slate-700" value="show tech-support" />
@@ -70,17 +64,12 @@
             <label class="block text-sm font-medium mb-1" for="ssh_device_type">Device type</label>
             <input id="ssh_device_type" type="text" class="w-full border rounded p-2 dark:bg-slate-900 dark:border-slate-700" value="cisco_ios" />
           </div>
->>>>>>> 0f60af99
         </div>
         <div class="flex flex-wrap items-center justify-between gap-3">
           <div id="upload_status" class="text-sm text-slate-600 dark:text-slate-300"></div>
           <div class="flex flex-wrap items-center gap-2">
             <button id="run_fetch" class="px-4 py-2 rounded bg-emerald-600 text-white hover:bg-emerald-700">Collect hardware data</button>
-<<<<<<< HEAD
-            <button id="clear_all" class="px-4 py-2 rounded bg-rose-600 text-white hover:bg-rose-700 dark:bg-rose-700 dark:hover:bg-rose-600">Clear</button>
-=======
             <button id="clear_all" class="px-4 py-2 rounded bg-slate-200 text-slate-700 hover:bg-slate-300 dark:bg-slate-700 dark:text-slate-100 dark:hover:bg-slate-600">Clear</button>
->>>>>>> 0f60af99
             <button id="export_pdf" class="hidden px-4 py-2 rounded bg-sky-600 text-white hover:bg-sky-700">Download PDF</button>
           </div>
         </div>
@@ -124,16 +113,12 @@
     const hostInput = document.getElementById('ssh_targets');
     const usernameInput = document.getElementById('ssh_username');
     const passwordInput = document.getElementById('ssh_password');
-<<<<<<< HEAD
-=======
     const commandInput = document.getElementById('ssh_command');
     const deviceTypeInput = document.getElementById('ssh_device_type');
->>>>>>> 0f60af99
     const statusList = document.getElementById('host_status_list');
     const passwordToggle = document.getElementById('toggle_password');
 
     let lastResults = [];
-<<<<<<< HEAD
 
     function escapeHtml(str){
       return String(str ?? '').replace(/[&<>'"]/g, c => ({'&':'&amp;','<':'&lt;','>':'&gt;',"'":'&#39;','"':'&quot;'}[c]));
@@ -151,25 +136,6 @@
       collectHardware();
     });
 
-=======
-
-    function escapeHtml(str){
-      return String(str ?? '').replace(/[&<>'"]/g, c => ({'&':'&amp;','<':'&lt;','>':'&gt;',"'":'&#39;','"':'&quot;'}[c]));
-    }
-
-    passwordToggle?.addEventListener('click', () => {
-      if (!passwordInput) return;
-      const hidden = passwordInput.type === 'password';
-      passwordInput.type = hidden ? 'text' : 'password';
-      passwordToggle.textContent = hidden ? 'Hide' : 'Show';
-    });
-
-    fetchBtn.addEventListener('click', (e) => {
-      e.preventDefault();
-      collectHardware();
-    });
-
->>>>>>> 0f60af99
     clearBtn.addEventListener('click', (e) => {
       e.preventDefault();
       results.innerHTML = '';
@@ -186,11 +152,7 @@
         const li = document.createElement('li');
         li.dataset.host = host;
         li.className = 'flex items-center justify-between rounded-lg border border-slate-200 dark:border-slate-700 bg-slate-50 dark:bg-slate-900/60 px-3 py-2';
-<<<<<<< HEAD
-        li.innerHTML = `<span data-role="host" class="font-medium">${escapeHtml(host)}</span><span data-role="status" class="text-slate-500">Pending…</span>`;
-=======
         li.innerHTML = `<span class="font-medium">${escapeHtml(host)}</span><span data-role="status" class="text-slate-500">Pending…</span>`;
->>>>>>> 0f60af99
         statusList.appendChild(li);
       });
     }
@@ -199,26 +161,12 @@
       if (!Array.isArray(items)) return;
       items.forEach(item => {
         if (!item) return;
-<<<<<<< HEAD
-        const hostKey = item.host || '';
-        if (!hostKey) return;
-        const li = Array.from(statusList.children).find(el => el.dataset.host === hostKey);
-        if (!li) return;
-        const hostLabel = li.querySelector('[data-role="host"]');
-        const statusEl = li.querySelector('[data-role="status"]');
-        if (!statusEl) return;
-        if (hostLabel){
-          const label = item.filename || (item.hostname ? `${item.host} → ${item.hostname}` : item.host || '');
-          if (label) hostLabel.textContent = label;
-        }
-=======
         const host = item.host || item.filename;
         if (!host) return;
         const li = Array.from(statusList.children).find(el => el.dataset.host === host);
         if (!li) return;
         const statusEl = li.querySelector('[data-role="status"]');
         if (!statusEl) return;
->>>>>>> 0f60af99
         if (item.ok){
           statusEl.textContent = item.message || 'Success';
           statusEl.className = 'text-emerald-600 dark:text-emerald-400 font-medium';
@@ -260,11 +208,8 @@
             hosts: uniqueHosts,
             username: usernameInput.value.trim(),
             password: passwordInput.value,
-<<<<<<< HEAD
-=======
             command: (commandInput.value || 'show tech-support').trim() || 'show tech-support',
             device_type: (deviceTypeInput.value || 'cisco_ios').trim() || 'cisco_ios',
->>>>>>> 0f60af99
           }),
         });
         const data = await res.json();
