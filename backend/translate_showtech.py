#!/usr/bin/env python3
"""Translate Cisco show tech-support inventory to Juniper replacements.

This utility parses the output of a Cisco ``show tech-support`` command, collects
all product identifiers (PIDs) reported in the ``show inventory`` section and
generates a summary per switch member.  Each Cisco PID is looked up in a simple
mapping table to determine the recommended Juniper replacement hardware.  It
also scans the broader diagnostic output for TenGigabit Ethernet ports that are
using copper media (``10GBaseT``).  These copper 10G connections will require
SFP modules when migrating to an SFP-based core, so they are reported as
exceptions.

The mapping data is loaded from ``backend/device_map.json`` if present.  The
repository ships with ``device_map.sample.json`` which provides a starting set
of common mappings.  Administrators can copy this sample to
``device_map.json`` and extend it with their own hardware rules without
committing sensitive or organization specific information back to the
repository.  Any rules defined in ``replacement_rules.json`` (such as those
managed through the web UI) are layered on top of this base mapping.

Example:

    python translate_showtech.py /path/to/showtech.txt

The script prints a report showing the Cisco inventory discovered for each
switch and the Juniper models suggested for migration.
"""

from __future__ import annotations

import argparse
import json
import re
from collections import defaultdict
from pathlib import Path
from typing import Dict, DefaultDict, List


def load_mapping() -> Dict[str, str]:
    """Load the Cisco PID -> Juniper model mapping.

    ``device_map.json`` provides the baseline mapping.  If present,
    ``replacement_rules.json`` (or its sample file) is merged on top so that
    locally defined replacement rules override the defaults.
    """

    base = Path(__file__).resolve().parent

    # Start with the built-in device map (local file wins over sample).
    local_map = base / "device_map.json"
    sample_map = base / "device_map.sample.json"
    path = local_map if local_map.exists() else sample_map
    with path.open() as fh:
        mapping: Dict[str, str] = json.load(fh)

    # Overlay any replacement rules so they take precedence.
    repl_local = base / "replacement_rules.json"
    repl_sample = base / "replacement_rules.sample.json"
    repl_path = repl_local if repl_local.exists() else repl_sample
    if repl_path.exists():
        try:
            data = json.loads(repl_path.read_text(encoding="utf-8"))
            for rule in data.get("rules", []):
                cisco = rule.get("cisco")
                juniper = rule.get("juniper")
                if cisco and juniper:
                    mapping[cisco] = juniper
        except Exception:
            pass

    return mapping


def parse_showtech(text: str) -> Dict[str, Dict[str, int]]:
    """Parse ``show tech-support`` text and count PIDs per switch.

    Only the ``show inventory`` section is inspected.  Other parts of the
    diagnostic output may contain ``PID`` strings that are unrelated to the
    hardware inventory so they are intentionally ignored.
    """

    inventory: DefaultDict[str, DefaultDict[str, int]] = defaultdict(
        lambda: defaultdict(int)
    )
    current_switch: str | None = None
    in_inventory = False

    for line in text.splitlines():
        line = line.strip()

        # Track whether we are inside the ``show inventory`` section.  The
        # section boundaries in a ``show tech-support`` file are usually marked
        # with lines such as ``------------------ show inventory ------------------``.
        if re.match(r"-+\s*show inventory\s*-+", line, re.IGNORECASE):
            in_inventory = True
            current_switch = None
            continue
        if in_inventory and re.match(r"-+\s*show ", line, re.IGNORECASE):
            # Encountered the next ``show`` section; stop recording PIDs.
            in_inventory = False
            continue
        if not in_inventory:
            continue

        # Detect a new switch section (e.g. "Switch 1" or NAME: "1")
        m_switch = re.match(r"^Switch\s+(\d+)", line, re.IGNORECASE)
        if not m_switch:
            m_switch = re.match(r"NAME:\s*\"(?:Switch\s*)?(\d+)\"", line, re.IGNORECASE)
        if m_switch:
            current_switch = f"Switch {m_switch.group(1)}"
            continue

        m_pid = re.search(r"PID:\s*([^,\s]+)", line, re.IGNORECASE)
        if m_pid and current_switch:
            pid = m_pid.group(1)
            inventory[current_switch][pid] += 1

    return inventory


def find_copper_10g_ports(text: str) -> Dict[str, List[str]]:
<<<<<<< HEAD
=======

>>>>>>> 1145e283
    """Return TenGigabit interfaces that report ``10GBaseT``/``10GBaseTX`` media.

    The ``show inventory`` section does not list built-in copper links, so we
    scan the broader ``show tech`` output for interface blocks that mention
    copper 10G media types such as ``10GBaseT`` or ``10GBaseTX``.  The result is
    a mapping of switch identifier to interface names using copper media,
    indicating where an SFP will be required during migration.
<<<<<<< HEAD
=======

>>>>>>> 1145e283
    """

    ports: DefaultDict[str, List[str]] = defaultdict(list)
    current_switch = "global"
    current_intf: str | None = None
<<<<<<< HEAD
    current_intf_switch: str | None = None
=======
>>>>>>> 1145e283

    for line in text.splitlines():
        line = line.strip()

        m_switch = re.match(r"^Switch\s+(\d+)", line, re.IGNORECASE)
        if not m_switch:
            m_switch = re.match(r"NAME:\s*\"(?:Switch\s*)?(\d+)\"", line, re.IGNORECASE)
        if m_switch:
            current_switch = f"Switch {m_switch.group(1)}"
            continue

        m_intf = re.match(r"^(?:Interface\s*)?(?P<intf>(?:Te|TenGigabitEthernet)[\d/]+)", line)
        if m_intf:
            current_intf = m_intf.group("intf")
<<<<<<< HEAD
            # Determine switch number from the interface name if present
            m_intf_sw = re.match(r"(?:Te|TenGigabitEthernet)(\d+)/", current_intf)
            if m_intf_sw:
                current_intf_switch = f"Switch {m_intf_sw.group(1)}"
            else:
                current_intf_switch = current_switch
            continue

        if current_intf and re.search(r"10GBase[-]?T(?:X)?", line, re.IGNORECASE):
            switch = current_intf_switch or current_switch
            ports[switch].append(current_intf)
            current_intf = None
            current_intf_switch = None
=======
            continue


        if current_intf and re.search(r"10GBase[-]?T(?:X)?", line, re.IGNORECASE):

            ports[current_switch].append(current_intf)
            current_intf = None
>>>>>>> 1145e283

    return ports


def build_report(
    inventory: Dict[str, Dict[str, int]],
    mapping: Dict[str, str],
    copper_ports: Dict[str, List[str]],
) -> str:
    """Generate a human friendly report."""

    lines = []
    for switch, items in inventory.items():
        if switch.lower() == "global":
            continue
        lines.append(f"{switch}:")
        lines.append("  Cisco inventory:")
        for pid, count in sorted(items.items()):
            lines.append(f"    {pid} x{count}")
        lines.append("  Recommended Juniper replacements:")
        for pid, count in sorted(items.items()):
            replacement = mapping.get(pid, "UNKNOWN")
            lines.append(f"    {replacement} x{count}")
        if copper_ports.get(switch):
            lines.append("  Copper 10G ports requiring SFPs:")
            for port in sorted(copper_ports[switch]):
                lines.append(f"    {port}")
        lines.append("")
    return "\n".join(lines)


def main() -> None:
    parser = argparse.ArgumentParser(
        description="Translate Cisco show tech-support inventory to Juniper models"
    )
    parser.add_argument("file", help="Path to show tech-support text file")
    args = parser.parse_args()

    with open(args.file, encoding="utf-8", errors="ignore") as fh:
        text = fh.read()

    mapping = load_mapping()
    inventory = parse_showtech(text)
    copper_ports = find_copper_10g_ports(text)
    report = build_report(inventory, mapping, copper_ports)
    print(report)


if __name__ == "__main__":  # pragma: no cover - CLI entry point
    main()
<|MERGE_RESOLUTION|>--- conflicted
+++ resolved
@@ -119,30 +119,20 @@
 
 
 def find_copper_10g_ports(text: str) -> Dict[str, List[str]]:
-<<<<<<< HEAD
-=======
-
->>>>>>> 1145e283
+
     """Return TenGigabit interfaces that report ``10GBaseT``/``10GBaseTX`` media.
-
     The ``show inventory`` section does not list built-in copper links, so we
     scan the broader ``show tech`` output for interface blocks that mention
     copper 10G media types such as ``10GBaseT`` or ``10GBaseTX``.  The result is
     a mapping of switch identifier to interface names using copper media,
     indicating where an SFP will be required during migration.
-<<<<<<< HEAD
-=======
-
->>>>>>> 1145e283
     """
 
     ports: DefaultDict[str, List[str]] = defaultdict(list)
     current_switch = "global"
     current_intf: str | None = None
-<<<<<<< HEAD
     current_intf_switch: str | None = None
-=======
->>>>>>> 1145e283
+
 
     for line in text.splitlines():
         line = line.strip()
@@ -157,7 +147,6 @@
         m_intf = re.match(r"^(?:Interface\s*)?(?P<intf>(?:Te|TenGigabitEthernet)[\d/]+)", line)
         if m_intf:
             current_intf = m_intf.group("intf")
-<<<<<<< HEAD
             # Determine switch number from the interface name if present
             m_intf_sw = re.match(r"(?:Te|TenGigabitEthernet)(\d+)/", current_intf)
             if m_intf_sw:
@@ -171,15 +160,6 @@
             ports[switch].append(current_intf)
             current_intf = None
             current_intf_switch = None
-=======
-            continue
-
-
-        if current_intf and re.search(r"10GBase[-]?T(?:X)?", line, re.IGNORECASE):
-
-            ports[current_switch].append(current_intf)
-            current_intf = None
->>>>>>> 1145e283
 
     return ports
 
