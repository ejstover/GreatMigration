"""Utility helpers for securely retrieving command output over SSH."""
from __future__ import annotations

import getpass
import logging
import re
from typing import Iterable, Mapping, Optional, Sequence, TYPE_CHECKING

try:  # pragma: no cover - import guard for optional dependency
    from netmiko import ConnectHandler
    from netmiko.ssh_exception import (
        NetmikoAuthenticationException,
        NetmikoTimeoutException,
    )
except ImportError as exc:  # pragma: no cover - handled at runtime
    ConnectHandler = None  # type: ignore[assignment]
    NetmikoAuthenticationException = NetmikoTimeoutException = None  # type: ignore[assignment]
    _NETMIKO_IMPORT_ERROR = exc
else:  # pragma: no cover - simple import path
    _NETMIKO_IMPORT_ERROR = None

if TYPE_CHECKING:  # pragma: no cover - imported only for typing
    from netmiko.base_connection import BaseConnection as NetmikoBaseConnection
else:  # pragma: no cover - runtime fallback when netmiko is unavailable
    NetmikoBaseConnection = object


logger = logging.getLogger(__name__)


class SSHCommandError(RuntimeError):
    """Raised when a remote SSH command fails."""


def prompt_for_credentials(host: str, default_username: Optional[str] = None) -> tuple[str, str]:
    """Prompt the operator for SSH credentials."""

    while True:
        prompt = f"Enter SSH username for {host}"
        if default_username:
            prompt += f" [{default_username}]"
        prompt += ": "
        username = input(prompt).strip()
        if not username:
            if default_username:
                username = default_username
            else:
                print("Username is required.")
                continue
        password = getpass.getpass(f"Password for {username}@{host}: ")
        if not password:
            print("Password cannot be empty.")
            continue
        return username, password


def run_ssh_command(
    host: str,
    username: str,
    password: str,
    command: str,
    *,
    timeout: float = 60.0,
    device_type: str = "cisco_ios",
    global_delay_factor: float = 1.0,
) -> str:
    """Execute *command* over SSH and return the textual output."""

    if ConnectHandler is None:  # pragma: no cover - dependency guard
        raise RuntimeError(
            "netmiko is required to run SSH commands. Install netmiko to enable remote collection."
        ) from _NETMIKO_IMPORT_ERROR

    connection = _connect_ssh_client(host, username, password, timeout, device_type)
    try:
        _prepare_session(connection, host, timeout, global_delay_factor)
        return _execute_command(
            connection,
            host,
            command,
            timeout,
            global_delay_factor,
        )
    finally:
        _safe_disconnect(connection)


def run_ssh_commands(
    host: str,
    username: str,
    password: str,
    commands: Iterable[str],
    *,
    timeout: float = 60.0,
    device_type: str = "cisco_ios",
    global_delay_factor: float = 1.0,
) -> Mapping[str, str]:
    """Execute multiple *commands* over SSH and return their outputs."""

    if ConnectHandler is None:  # pragma: no cover - dependency guard
        raise RuntimeError(
            "netmiko is required to run SSH commands. Install netmiko to enable remote collection."
        ) from _NETMIKO_IMPORT_ERROR

    command_list = [c for c in (cmd.strip() for cmd in commands) if c]
    if not command_list:
        raise ValueError("At least one command must be provided for run_ssh_commands().")

    if len(command_list) == 1:
        single = command_list[0]
        return {
            single: run_ssh_command(
                host,
                username,
                password,
                single,
                timeout=timeout,
                device_type=device_type,
                global_delay_factor=global_delay_factor,
            )
        }

    connection = _connect_ssh_client(host, username, password, timeout, device_type)
    try:
        _prepare_session(connection, host, timeout, global_delay_factor)
        outputs: dict[str, str] = {}
        for command in command_list:
            outputs[command] = _execute_command(
                connection,
                host,
                command,
                timeout,
                global_delay_factor,
            )
        return outputs
    finally:
        _safe_disconnect(connection)


def _connect_ssh_client(
    host: str,
    username: str,
    password: str,
    timeout: float,
    device_type: str,
) -> NetmikoBaseConnection:
    return ConnectHandler(
        device_type=device_type,
        host=host,
        username=username,
        password=password,
        conn_timeout=timeout,
        auth_timeout=timeout,
        banner_timeout=timeout,
        fast_cli=False,
    )


def _prepare_session(
    connection: NetmikoBaseConnection,
    host: str,
    timeout: float,
    global_delay_factor: float,
) -> None:
    try:
        if global_delay_factor > 0:
            connection.global_delay_factor = max(
                getattr(connection, "global_delay_factor", 1.0),
                global_delay_factor,
            )
    except Exception:  # pragma: no cover - defensive
        logger.debug("Failed to adjust global delay factor for %s", host, exc_info=True)

    _send_setup_commands(
        connection,
        host,
        ("terminal length 0", "terminal width 0"),
        timeout,
        global_delay_factor,
    )


def _send_setup_commands(
    connection: NetmikoBaseConnection,
    host: str,
    commands: Sequence[str],
    timeout: float,
    global_delay_factor: float,
) -> None:
    for setup_command in commands:
        try:
            connection.send_command(
                setup_command,
                expect_string=None,
                read_timeout=timeout,
                delay_factor=max(global_delay_factor, 1.0),
                strip_command=True,
                strip_prompt=True,
                normalize=True,
            )
        except Exception:
            logger.debug(
                "Setup command '%s' failed on %s", setup_command, host, exc_info=True
            )


def _execute_command(
    connection: NetmikoBaseConnection,
    host: str,
    command: str,
    timeout: float,
    global_delay_factor: float,
) -> str:
    try:
        output = connection.send_command(
            command,
            expect_string=None,
            read_timeout=timeout,
            delay_factor=max(global_delay_factor, 1.0),
            strip_command=True,
            strip_prompt=True,
            normalize=True,
        )
    except EOFError as exc:
        logger.error(
            "SSH session closed while executing '%s' on %s", command, host, exc_info=True
        )
        raise _connection_closed_error(host, f"the '{command}' response", command) from exc
    except NetmikoTimeoutException as exc:  # type: ignore[arg-type]
        logger.error(
            "Timed out waiting for '%s' response on %s", command, host, exc_info=True
        )
        raise SSHCommandError(f"{host}: timed out waiting for '{command}' response") from exc
    except NetmikoAuthenticationException as exc:  # type: ignore[arg-type]
        logger.error("Authentication failed for %s", host, exc_info=True)
        raise SSHCommandError(f"{host}: authentication failed: {exc}") from exc
    except Exception as exc:
        logger.error(
            "SSH command '%s' failed on %s", command, host, exc_info=True
        )
        raise SSHCommandError(f"{host}: failed to execute '{command}': {exc}") from exc

    normalized = _normalize_newlines(output)
    if not normalized.strip():
        raise SSHCommandError(f"{host}: no output received for '{command}'")

    return normalized


def _safe_disconnect(connection: NetmikoBaseConnection) -> None:
    try:
<<<<<<< HEAD
        connection.disconnect()
    except Exception:
        logger.debug("Failed to close SSH session cleanly", exc_info=True)
=======
        prompt = _establish_prompt(channel, host, timeout)
        try:
            _send_and_discard(channel, host, "terminal length 0", prompt, timeout)
        except Exception:
            pass
        try:
            _send_and_discard(channel, host, "terminal width 0", prompt, timeout)
        except Exception:
            pass

        outputs: dict[str, str] = {}
        for command in commands:
            raw_output = _send_and_capture(channel, host, command, prompt, timeout)
            output = _extract_command_output(raw_output, host, command, prompt)
            if not output.strip():
                raise SSHCommandError(f"{host}: no output received for '{command}'")
            outputs[command] = output
        return outputs
    finally:
        try:
            channel.close()
        except Exception:
            pass


def _establish_prompt(
    channel: "paramiko.Channel", host: str, timeout: float
) -> str:
    """Return the detected device prompt for the interactive session."""

    end_time = time.monotonic() + timeout
    buffer = ""
    channel.send("\n")

    while time.monotonic() < end_time:
        if channel.recv_ready():
            data = _recv_with_eof_handling(
                channel,
                host,
                "the interactive shell prompt",
                command=None,
            )
            buffer += data.decode(errors="ignore")
            prompt = _detect_prompt(buffer)
            if prompt:
                return prompt
        else:
            prompt = _detect_prompt(buffer)
            if prompt:
                return prompt
            time.sleep(0.1)
            channel.send("\n")

    raise SSHCommandError(f"{host}: timed out waiting for device prompt")


_PROMPT_SUFFIXES = ("#", ">", "]", "$")


def _detect_prompt(buffer: str) -> Optional[str]:
    normalized = _normalize_newlines(buffer)
    lines = [line.strip() for line in normalized.split("\n") if line.strip()]
    if not lines:
        return None

    for line in reversed(lines):
        for suffix in _PROMPT_SUFFIXES:
            if line.endswith(suffix):
                return line

    return lines[-1]


def _send_and_discard(
    channel: "paramiko.Channel",
    host: str,
    command: str,
    prompt: str,
    timeout: float,
) -> None:
    channel.send(f"{command}\n")
    _read_until_prompt(channel, host, command, prompt, timeout)


def _send_and_capture(
    channel: "paramiko.Channel",
    host: str,
    command: str,
    prompt: str,
    timeout: float,
) -> str:
    channel.send(f"{command}\n")
    return _read_until_prompt(channel, host, command, prompt, timeout)


def _read_until_prompt(
    channel: "paramiko.Channel",
    host: str,
    command: str,
    prompt: str,
    timeout: float,
) -> str:
    buffer = ""
    end_time = time.monotonic() + timeout
    prompt_clean = prompt.strip()

    while time.monotonic() < end_time:
        if channel.recv_ready():
            data = _recv_with_eof_handling(
                channel,
                host,
                f"the '{command}' response",
                command=command,
            )
            buffer += data.decode(errors="ignore")
            normalized = _normalize_newlines(buffer)
            if normalized.rstrip().endswith(prompt_clean):
                return normalized
        else:
            if buffer:
                normalized = _normalize_newlines(buffer)
                if normalized.rstrip().endswith(prompt_clean):
                    return normalized
            time.sleep(0.1)

    raise SSHCommandError(f"{host}: timed out waiting for '{command}' response")


def _extract_command_output(
    raw_output: str,
    host: str,
    command: str,
    prompt: str,
) -> str:
    normalized = _normalize_newlines(raw_output)
    lines = normalized.split("\n")
    prompt_clean = prompt.strip()
    prompt_lower = prompt_clean.lower()
    command_clean = command.strip()
    command_lower = command_clean.lower()

    output_lines: list[str] = []
    command_seen = False

    for line in lines:
        stripped = line.strip()
        lowered = stripped.lower()

        if not command_seen:
            if lowered == command_lower:
                command_seen = True
                continue
            if prompt_clean and lowered.startswith(prompt_lower):
                remainder = stripped[len(prompt_clean) :].strip()
                if remainder.lower() == command_lower:
                    command_seen = True
                    continue
            if lowered.endswith(command_lower):
                command_seen = True
                continue
            continue

        if prompt_clean and stripped.startswith(prompt_clean):
            break

        output_lines.append(line)

    return _normalize_newlines("\n".join(output_lines)).strip("\n")
>>>>>>> a2ad7c2e


def _normalize_newlines(value: str) -> str:
    return value.replace("\r\n", "\n").replace("\r", "\n")


<<<<<<< HEAD
=======
def _recv_with_eof_handling(
    channel: "paramiko.Channel",
    host: str,
    context: str,
    *,
    command: Optional[str],
) -> bytes:
    try:
        data = channel.recv(65535)
    except EOFError as exc:
        raise _connection_closed_error(host, context, command) from exc

    if not data:
        if getattr(channel, "exit_status_ready", None) and channel.exit_status_ready():
            raise _connection_closed_error(host, context, command)
        if getattr(channel, "closed", None) and channel.closed:
            raise _connection_closed_error(host, context, command)
        # Some network devices briefly report no data before the prompt
        # arrives. Yield control to avoid a tight loop and try again.
        time.sleep(0.05)
        return b""

    return data


>>>>>>> a2ad7c2e
def _connection_closed_error(host: str, context: str, command: Optional[str]) -> SSHCommandError:
    if command:
        command_text = f" while handling '{command}'"
    else:
        command_text = ""
    return SSHCommandError(
<<<<<<< HEAD
        f"{host}: the SSH session closed unexpectedly{command_text} — the remote device either terminated the interactive shell"
        " or the network latency exceeded the server's limits. Try increasing the SSH timeout or rerunning the collection on a less busy link."
=======
        f"{host}: the SSH session closed unexpectedly{command_text} — the remote device either terminated the interactive shell or the network latency exceeded the server's limits. Try increasing the SSH timeout or rerunning the collection on a less busy link."
>>>>>>> a2ad7c2e
    )


def sanitize_label(value: str, fallback: str = "device") -> str:
    """Return a filesystem-friendly label based on *value*."""

    safe = re.sub(r"[^A-Za-z0-9_.-]", "_", value)
    return safe or fallback


def _stringify_args(args: Iterable[object]) -> str:
    """Return a joined/stripped representation of *args*."""

    parts: list[str] = []
    for value in args:
        text = str(value).strip()
        if text:
            parts.append(text)
    return "; ".join(parts)


def summarize_ssh_error(host: str, exc: Exception, command: Optional[str] = None) -> str:
    """Return a user-friendly message for an SSH collection exception."""

    message = ""

    if isinstance(exc, SSHCommandError):
        raw = exc.args[0] if exc.args else str(exc)
        message = str(raw).strip()
        if message.startswith(f"{host}:"):
            message = message[len(host) + 1 :].lstrip()

    if not message:
        message = str(exc).strip()

    if not message and getattr(exc, "args", None):
        message = _stringify_args(exc.args)

    if not message:
        message = exc.__class__.__name__

    if command and command not in message:
        message = f"{message} (command: {command})"

    return message<|MERGE_RESOLUTION|>--- conflicted
+++ resolved
@@ -249,226 +249,23 @@
 
 def _safe_disconnect(connection: NetmikoBaseConnection) -> None:
     try:
-<<<<<<< HEAD
         connection.disconnect()
     except Exception:
         logger.debug("Failed to close SSH session cleanly", exc_info=True)
-=======
-        prompt = _establish_prompt(channel, host, timeout)
-        try:
-            _send_and_discard(channel, host, "terminal length 0", prompt, timeout)
-        except Exception:
-            pass
-        try:
-            _send_and_discard(channel, host, "terminal width 0", prompt, timeout)
-        except Exception:
-            pass
-
-        outputs: dict[str, str] = {}
-        for command in commands:
-            raw_output = _send_and_capture(channel, host, command, prompt, timeout)
-            output = _extract_command_output(raw_output, host, command, prompt)
-            if not output.strip():
-                raise SSHCommandError(f"{host}: no output received for '{command}'")
-            outputs[command] = output
-        return outputs
-    finally:
-        try:
-            channel.close()
-        except Exception:
-            pass
-
-
-def _establish_prompt(
-    channel: "paramiko.Channel", host: str, timeout: float
-) -> str:
-    """Return the detected device prompt for the interactive session."""
-
-    end_time = time.monotonic() + timeout
-    buffer = ""
-    channel.send("\n")
-
-    while time.monotonic() < end_time:
-        if channel.recv_ready():
-            data = _recv_with_eof_handling(
-                channel,
-                host,
-                "the interactive shell prompt",
-                command=None,
-            )
-            buffer += data.decode(errors="ignore")
-            prompt = _detect_prompt(buffer)
-            if prompt:
-                return prompt
-        else:
-            prompt = _detect_prompt(buffer)
-            if prompt:
-                return prompt
-            time.sleep(0.1)
-            channel.send("\n")
-
-    raise SSHCommandError(f"{host}: timed out waiting for device prompt")
-
-
-_PROMPT_SUFFIXES = ("#", ">", "]", "$")
-
-
-def _detect_prompt(buffer: str) -> Optional[str]:
-    normalized = _normalize_newlines(buffer)
-    lines = [line.strip() for line in normalized.split("\n") if line.strip()]
-    if not lines:
-        return None
-
-    for line in reversed(lines):
-        for suffix in _PROMPT_SUFFIXES:
-            if line.endswith(suffix):
-                return line
-
-    return lines[-1]
-
-
-def _send_and_discard(
-    channel: "paramiko.Channel",
-    host: str,
-    command: str,
-    prompt: str,
-    timeout: float,
-) -> None:
-    channel.send(f"{command}\n")
-    _read_until_prompt(channel, host, command, prompt, timeout)
-
-
-def _send_and_capture(
-    channel: "paramiko.Channel",
-    host: str,
-    command: str,
-    prompt: str,
-    timeout: float,
-) -> str:
-    channel.send(f"{command}\n")
-    return _read_until_prompt(channel, host, command, prompt, timeout)
-
-
-def _read_until_prompt(
-    channel: "paramiko.Channel",
-    host: str,
-    command: str,
-    prompt: str,
-    timeout: float,
-) -> str:
-    buffer = ""
-    end_time = time.monotonic() + timeout
-    prompt_clean = prompt.strip()
-
-    while time.monotonic() < end_time:
-        if channel.recv_ready():
-            data = _recv_with_eof_handling(
-                channel,
-                host,
-                f"the '{command}' response",
-                command=command,
-            )
-            buffer += data.decode(errors="ignore")
-            normalized = _normalize_newlines(buffer)
-            if normalized.rstrip().endswith(prompt_clean):
-                return normalized
-        else:
-            if buffer:
-                normalized = _normalize_newlines(buffer)
-                if normalized.rstrip().endswith(prompt_clean):
-                    return normalized
-            time.sleep(0.1)
-
-    raise SSHCommandError(f"{host}: timed out waiting for '{command}' response")
-
-
-def _extract_command_output(
-    raw_output: str,
-    host: str,
-    command: str,
-    prompt: str,
-) -> str:
-    normalized = _normalize_newlines(raw_output)
-    lines = normalized.split("\n")
-    prompt_clean = prompt.strip()
-    prompt_lower = prompt_clean.lower()
-    command_clean = command.strip()
-    command_lower = command_clean.lower()
-
-    output_lines: list[str] = []
-    command_seen = False
-
-    for line in lines:
-        stripped = line.strip()
-        lowered = stripped.lower()
-
-        if not command_seen:
-            if lowered == command_lower:
-                command_seen = True
-                continue
-            if prompt_clean and lowered.startswith(prompt_lower):
-                remainder = stripped[len(prompt_clean) :].strip()
-                if remainder.lower() == command_lower:
-                    command_seen = True
-                    continue
-            if lowered.endswith(command_lower):
-                command_seen = True
-                continue
-            continue
-
-        if prompt_clean and stripped.startswith(prompt_clean):
-            break
-
-        output_lines.append(line)
-
-    return _normalize_newlines("\n".join(output_lines)).strip("\n")
->>>>>>> a2ad7c2e
-
 
 def _normalize_newlines(value: str) -> str:
     return value.replace("\r\n", "\n").replace("\r", "\n")
 
 
-<<<<<<< HEAD
-=======
-def _recv_with_eof_handling(
-    channel: "paramiko.Channel",
-    host: str,
-    context: str,
-    *,
-    command: Optional[str],
-) -> bytes:
-    try:
-        data = channel.recv(65535)
-    except EOFError as exc:
-        raise _connection_closed_error(host, context, command) from exc
-
-    if not data:
-        if getattr(channel, "exit_status_ready", None) and channel.exit_status_ready():
-            raise _connection_closed_error(host, context, command)
-        if getattr(channel, "closed", None) and channel.closed:
-            raise _connection_closed_error(host, context, command)
-        # Some network devices briefly report no data before the prompt
-        # arrives. Yield control to avoid a tight loop and try again.
-        time.sleep(0.05)
-        return b""
-
-    return data
-
-
->>>>>>> a2ad7c2e
+
 def _connection_closed_error(host: str, context: str, command: Optional[str]) -> SSHCommandError:
     if command:
         command_text = f" while handling '{command}'"
     else:
         command_text = ""
     return SSHCommandError(
-<<<<<<< HEAD
         f"{host}: the SSH session closed unexpectedly{command_text} — the remote device either terminated the interactive shell"
         " or the network latency exceeded the server's limits. Try increasing the SSH timeout or rerunning the collection on a less busy link."
-=======
-        f"{host}: the SSH session closed unexpectedly{command_text} — the remote device either terminated the interactive shell or the network latency exceeded the server's limits. Try increasing the SSH timeout or rerunning the collection on a less busy link."
->>>>>>> a2ad7c2e
     )
 
 
