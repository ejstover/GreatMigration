--- conflicted
+++ resolved
@@ -9,15 +9,14 @@
 
 try:  # pragma: no cover - import guard for optional dependency
     from netmiko import ConnectHandler
-<<<<<<< HEAD
+
     from netmiko.base_connection import BaseConnection as NetmikoBaseConnection
-=======
->>>>>>> 5c418114
+
     from netmiko.ssh_exception import (
         NetmikoAuthenticationException,
         NetmikoTimeoutException,
     )
-<<<<<<< HEAD
+
 except Exception:  # pragma: no cover - handled at runtime
     ConnectHandler = None  # type: ignore[assignment]
     NetmikoAuthenticationException = NetmikoTimeoutException = None  # type: ignore[assignment]
@@ -25,19 +24,7 @@
 
 if TYPE_CHECKING:  # pragma: no cover - imported only for typing
     from netmiko.base_connection import BaseConnection as NetmikoBaseConnection
-=======
-except ImportError as exc:  # pragma: no cover - handled at runtime
-    ConnectHandler = None  # type: ignore[assignment]
-    NetmikoAuthenticationException = NetmikoTimeoutException = None  # type: ignore[assignment]
-    _NETMIKO_IMPORT_ERROR = exc
-else:  # pragma: no cover - simple import path
-    _NETMIKO_IMPORT_ERROR = None
-
-if TYPE_CHECKING:  # pragma: no cover - imported only for typing
-    from netmiko.base_connection import BaseConnection as NetmikoBaseConnection
-else:  # pragma: no cover - runtime fallback when netmiko is unavailable
-    NetmikoBaseConnection = object
->>>>>>> 5c418114
+
 
 
 logger = logging.getLogger(__name__)
@@ -119,15 +106,7 @@
 ) -> str:
     """Execute *command* over SSH and return the textual output."""
 
-<<<<<<< HEAD
     _ensure_netmiko()
-=======
-    if ConnectHandler is None:  # pragma: no cover - dependency guard
-        raise RuntimeError(
-            "netmiko is required to run SSH commands. Install netmiko to enable remote collection."
-        ) from _NETMIKO_IMPORT_ERROR
-
->>>>>>> 5c418114
     connection = _connect_ssh_client(host, username, password, timeout, device_type)
     try:
         _prepare_session(connection, host, timeout, global_delay_factor)
@@ -153,15 +132,6 @@
     global_delay_factor: float = 1.0,
 ) -> Mapping[str, str]:
     """Execute multiple *commands* over SSH and return their outputs."""
-<<<<<<< HEAD
-=======
-
-    if ConnectHandler is None:  # pragma: no cover - dependency guard
-        raise RuntimeError(
-            "netmiko is required to run SSH commands. Install netmiko to enable remote collection."
-        ) from _NETMIKO_IMPORT_ERROR
->>>>>>> 5c418114
-
     _ensure_netmiko()
     command_list = [c for c in (cmd.strip() for cmd in commands) if c]
     if not command_list:
@@ -313,13 +283,6 @@
         connection.disconnect()
     except Exception:
         logger.debug("Failed to close SSH session cleanly", exc_info=True)
-<<<<<<< HEAD
-=======
-
-def _normalize_newlines(value: str) -> str:
-    return value.replace("\r\n", "\n").replace("\r", "\n")
-
->>>>>>> 5c418114
 
 
 def _connection_closed_error(host: str, context: str, command: Optional[str]) -> SSHCommandError:
