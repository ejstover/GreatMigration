--- conflicted
+++ resolved
@@ -22,10 +22,6 @@
 if TYPE_CHECKING:  # pragma: no cover - imported only for typing
     from netmiko.base_connection import BaseConnection as NetmikoBaseConnection
 
-<<<<<<< HEAD
-
-=======
->>>>>>> 4ebd6dcc
 logger = logging.getLogger(__name__)
 
 
@@ -131,10 +127,6 @@
     global_delay_factor: float = 1.0,
 ) -> Mapping[str, str]:
     """Execute multiple *commands* over SSH and return their outputs."""
-<<<<<<< HEAD
-
-=======
->>>>>>> 4ebd6dcc
     _ensure_netmiko()
     command_list = [c for c in (cmd.strip() for cmd in commands) if c]
     if not command_list:
@@ -236,12 +228,7 @@
             logger.debug(
                 "Setup command '%s' failed on %s", setup_command, host, exc_info=True
             )
-<<<<<<< HEAD
-
-
-=======
-            
->>>>>>> 4ebd6dcc
+
 def _execute_command(
     connection: NetmikoBaseConnection,
     host: str,
@@ -290,8 +277,7 @@
         connection.disconnect()
     except Exception:
         logger.debug("Failed to close SSH session cleanly", exc_info=True)
-<<<<<<< HEAD
-=======
+
 
 def _connection_closed_error(host: str, context: str, command: Optional[str]) -> SSHCommandError:
     if command:
@@ -302,7 +288,6 @@
         f"{host}: the SSH session closed unexpectedly{command_text} — the remote device either terminated the interactive shell"
         " or the network latency exceeded the server's limits. Try increasing the SSH timeout or rerunning the collection on a less busy link."
     )
->>>>>>> 4ebd6dcc
 
 
 def _connection_closed_error(host: str, context: str, command: Optional[str]) -> SSHCommandError:
@@ -316,17 +301,6 @@
     )
 
 
-def _connection_closed_error(host: str, context: str, command: Optional[str]) -> SSHCommandError:
-    if command:
-        command_text = f" while handling '{command}'"
-    else:
-        command_text = ""
-    return SSHCommandError(
-        f"{host}: the SSH session closed unexpectedly{command_text} — the remote device either terminated the interactive shell"
-        " or the network latency exceeded the server's limits. Try increasing the SSH timeout or rerunning the collection on a less busy link."
-    )
-
-
 def sanitize_label(value: str, fallback: str = "device") -> str:
     """Return a filesystem-friendly label based on *value*."""
 
