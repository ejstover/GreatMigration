import os
import json
import tempfile
import re
from collections import Counter
from datetime import datetime
from pathlib import Path
from typing import List, Optional, Dict, Any

import requests
from fastapi import FastAPI, UploadFile, File, Form, Request, Body, HTTPException
from fastapi.responses import HTMLResponse, JSONResponse, Response
from fastapi.staticfiles import StaticFiles
from fastapi.middleware.cors import CORSMiddleware

from logging_utils import get_user_logger

# Optional .env support
try:
    from dotenv import load_dotenv  # type: ignore
    load_dotenv(dotenv_path=Path(__file__).resolve().parent / ".env")
    load_dotenv()  # fallback search
except Exception:
    pass

# User modules
from convertciscotojson import convert_one_file  # type: ignore
import push_mist_port_config as pm  # type: ignore
from push_mist_port_config import (  # type: ignore
    ensure_port_config,
    get_device_model,
    timestamp_str,
    remap_members,
    remap_ports,
    validate_port_config_against_model,
)
from translate_showtech import (
    parse_showtech,
    load_mapping,
    find_copper_10g_ports,
)  # type: ignore
from fpdf import FPDF

APP_TITLE = "Switch Port Config Frontend"
DEFAULT_BASE_URL = "https://api.ac2.mist.com/api/v1"  # adjust region if needed
DEFAULT_TZ = "America/New_York"

TEMPLATES_DIR = Path(__file__).resolve().parent.parent / "templates"

PAGE_COPY: dict[str, dict[str, str]] = {
    "config": {
        "title": "Config Conversion",
        "tagline": "Upload Cisco configs → map rows → batch test/push to Mist",
    },
    "hardware": {
        "title": "Hardware Conversion",
        "tagline": "Upload Cisco show tech files and map to Juniper replacements",
    },
    "replacements": {
        "title": "Hardware Replacement Rules",
        "tagline": "Map Cisco models to Juniper replacements",
    },
    "rules": {
        "title": "Port Profile Rules",
        "tagline": "Create and reorder port mapping rules",
    },
}

NAV_LINK_KEYS = ("hardware", "replacements", "config", "rules")


def _page_label(key: str) -> str:
    data = PAGE_COPY.get(key, {})
    return data.get("menu_label") or data.get("title") or ""


def _render_page(template_name: str, page_key: str) -> HTMLResponse:
    tpl_path = TEMPLATES_DIR / template_name
    html = tpl_path.read_text(encoding="utf-8")
    page_data = PAGE_COPY.get(page_key, {})
    doc_title = page_data.get("doc_title")
    if not doc_title:
        base_title = page_data.get("title")
        if base_title and base_title != APP_TITLE:
            doc_title = f"{base_title} - {APP_TITLE}"
        else:
            doc_title = APP_TITLE
    banner_title = page_data.get("banner_title") or page_data.get("title") or APP_TITLE
    tagline = page_data.get("tagline", "")

    replacements = {
        "{{HELP_URL}}": HELP_URL,
        "{{DOC_TITLE}}": doc_title,
        "{{BANNER_TITLE}}": banner_title,
        "{{BANNER_TAGLINE}}": tagline,
    }

    for key in NAV_LINK_KEYS:
        replacements[f"{{{{NAV_{key.upper()}}}}}"] = _page_label(key)

    for placeholder, value in replacements.items():
        html = html.replace(placeholder, value)

    return HTMLResponse(html)


app = FastAPI(title=APP_TITLE)

app.add_middleware(
    CORSMiddleware,
    allow_origins=["*"],
    allow_credentials=True,
    allow_methods=["*"],
    allow_headers=["*"],
)

# Mount /static only if folder exists
static_path = Path(__file__).resolve().parent.parent / "static"
if static_path.exists():
    app.mount("/static", StaticFiles(directory=str(static_path)), name="static")

REPORT_LOGO_PATH = static_path / "reportlogo.png"

# Optional authentication
# Optional authentication
README_URL = "https://github.com/jacob-hopkins/GreatMigration#readme"
# Where to send users when they click the help icon
HELP_URL = os.getenv("HELP_URL", README_URL)
RULES_PATH = Path(__file__).resolve().parent / "port_rules.json"
REPLACEMENTS_PATH = Path(__file__).resolve().parent / "replacement_rules.json"
NETBOX_DT_URL = os.getenv(
    "NETBOX_DT_URL",
    "https://api.github.com/repos/netbox-community/devicetype-library/contents/device-types",
).strip()
NETBOX_LOCAL_DT = (os.getenv("NETBOX_LOCAL_DT") or "").strip()
SWITCH_TEMPLATE_ID = (os.getenv("SWITCH_TEMPLATE_ID") or "").strip()
DEFAULT_ORG_ID = (os.getenv("MIST_ORG_ID") or "").strip()
AUTH_METHOD = (os.getenv("AUTH_METHOD") or "").lower()
if AUTH_METHOD == "ldap":
    try:
        import auth_ldap as _auth
        _auth.install_auth(app)
        current_user = _auth.current_user  # type: ignore[attr-defined]
        require_push_rights = _auth.require_push_rights  # type: ignore[attr-defined]
    except Exception as e:  # pragma: no cover - surface import errors
        raise RuntimeError(f"Failed to load LDAP auth: {e}")
elif AUTH_METHOD == "local":
    import auth_local as _auth
    _auth.install_auth(app)
    current_user = _auth.current_user  # type: ignore[attr-defined]
    require_push_rights = _auth.require_push_rights  # type: ignore[attr-defined]
else:
    def current_user(request: Request | None = None):  # type: ignore[override]
        """Fallback auth stub when AUTH_METHOD is unset."""
        return {"name": "anon", "can_push": True, "read_only": False}

    def require_push_rights(user=current_user()):  # type: ignore[override]
        return user

    @app.middleware("http")
    async def _auth_missing(request: Request, call_next):
        client_host = request.client.host if request.client else "-"
        path = request.url.path
        query = request.url.query
        query_suffix = f"?{query}" if query else ""
        # Log using the shared action logger (defined later in the module)
        try:
            action_logger.warning(
                "user=anonymous client=%s method=%s path=%s%s status=500 detail=auth_not_configured",
                client_host,
                request.method,
                path,
                query_suffix,
            )
        except Exception:
            pass
        return HTMLResponse(
            f"<h1>Authentication not configured</h1>"
            f"<p>Set the AUTH_METHOD environment variable to 'local' or 'ldap'. "
            f"See the <a href='{README_URL}'>README</a> for setup instructions.</p>",
            status_code=500,
        )


action_logger = get_user_logger()


def _request_user_label(request: Request) -> str:
    try:
        info = current_user(request)
    except Exception:
        return "anonymous"

    if isinstance(info, dict):
        for key in ("name", "email", "upn"):
            val = info.get(key)
            if val:
                return str(val)
    return str(info) if info is not None else "anonymous"


def _ensure_push_allowed(request: Request, *, dry_run: bool) -> Dict[str, Any]:
    """Ensure the current user is allowed to execute a live push."""
    user = current_user(request)
    if not dry_run and not user.get("can_push"):
        label = user.get("name") or user.get("email") or user.get("upn") or "anonymous"
        client_host = request.client.host if request.client else "-"
        action_logger.warning(
            "mist_push_denied user=%s client=%s reason=read_only_attempt",
            label,
            client_host,
        )
        raise HTTPException(
            status_code=403,
            detail="Push permission required for live changes.",
        )
    return user


@app.middleware("http")
async def _log_user_actions(request: Request, call_next):
    user_label = _request_user_label(request)
    client_host = request.client.host if request.client else "-"
    path = request.url.path
    query = request.url.query
    query_suffix = f"?{query}" if query else ""

    try:
        response = await call_next(request)
    except Exception as exc:
        action_logger.exception(
            "user=%s client=%s method=%s path=%s%s error=%s",
            user_label,
            client_host,
            request.method,
            path,
            query_suffix,
            exc,
        )
        raise

    if user_label == "anonymous":
        post_label = _request_user_label(request)
        if post_label != "anonymous":
            user_label = post_label

    action_logger.info(
        "user=%s client=%s method=%s path=%s%s status=%s",
        user_label,
        client_host,
        request.method,
        path,
        query_suffix,
        response.status_code,
    )
    return response

@app.get("/", response_class=HTMLResponse)
def index():
    return _render_page("index.html", "config")


@app.get("/rules", response_class=HTMLResponse)
def rules_page():
    return _render_page("rules.html", "rules")


@app.get("/replacements", response_class=HTMLResponse)
def replacements_page():
    return _render_page("hardwarereplacementrules.html", "replacements")


@app.get("/hardware", response_class=HTMLResponse)
def hardware_page():
    return _render_page("hardware.html", "hardware")


def _load_mist_token() -> str:
    tok = (os.getenv("MIST_TOKEN") or "").strip()
    if not tok:
        raise RuntimeError("Missing MIST_TOKEN environment variable on the server.")
    return tok


@app.get("/api/rules")
def api_get_rules():
    """Return current rule document."""
    try:
        data = json.loads(RULES_PATH.read_text(encoding="utf-8"))
        return {"ok": True, "doc": data}
    except Exception as e:
        return JSONResponse({"ok": False, "error": str(e)}, status_code=500)


@app.post("/api/rules")
def api_save_rules(request: Request, doc: Dict[str, Any] = Body(...)):
    """Persist rule document and refresh in memory."""
    try:
        # Ensure the request is from an authenticated user
        current_user(request)
        pm.validate_rules_doc(doc)
        RULES_PATH.write_text(json.dumps(doc, indent=2), encoding="utf-8")
        pm.RULES_DOC = pm.load_rules()
        return {"ok": True}
    except ValueError as e:
        return JSONResponse({"ok": False, "error": str(e)}, status_code=400)
    except Exception as e:
        return JSONResponse({"ok": False, "error": str(e)}, status_code=500)


@app.get("/api/replacements")
def api_get_replacements():
    try:
        data = json.loads(REPLACEMENTS_PATH.read_text(encoding="utf-8"))
    except Exception:
        data = {"rules": []}
    return {"ok": True, "doc": data}


@app.post("/api/replacements")
def api_save_replacements(request: Request, doc: Dict[str, Any] = Body(...)):
    try:
        current_user(request)
        REPLACEMENTS_PATH.write_text(json.dumps(doc, indent=2), encoding="utf-8")
        return {"ok": True}
    except Exception as e:
        return JSONResponse({"ok": False, "error": str(e)}, status_code=500)


@app.post("/api/showtech")
async def api_showtech(files: List[UploadFile] = File(...)):
    try:
        mapping = load_mapping()
        results = []
        for f in files:
            text = (await f.read()).decode("utf-8", errors="ignore")
            inventory = parse_showtech(text)
            copper_ports = find_copper_10g_ports(text)
            switches = []
            for sw, items in inventory.items():
                if sw.lower() == "global":
                    continue
                sw_items = []
                for pid, count in items.items():
                    replacement = mapping.get(pid, "no replacement model defined")
                    sw_items.append(
                        {"pid": pid, "count": count, "replacement": replacement}
                    )
                switches.append({"switch": sw, "items": sw_items})
            copper_total = sum(len(v) for v in copper_ports.values())
            results.append(
                {
                    "filename": f.filename,
                    "switches": switches,
                    "copper_10g_ports": {**copper_ports, "total": copper_total},
                }
            )
        return {"ok": True, "results": results}
    except Exception as e:
        return JSONResponse({"ok": False, "error": str(e)}, status_code=500)


class HardwareReportPDF(FPDF):
    """Styled PDF subclass for the hardware report."""

    def __init__(self, *args, logo_path: Path | None = None, **kwargs) -> None:
        super().__init__(*args, **kwargs)
        if logo_path and logo_path.is_file():
            self._logo_path: Path | None = logo_path
        else:
            self._logo_path = None

<<<<<<< HEAD
    @staticmethod
    def _safe_text(value: Any) -> str:
        """Return a latin-1 safe string for PDF rendering."""
        if value is None:
            return ""
        text = str(value)
        if not text:
            return ""
        replacements = {
            "•": "-",
            "–": "-",
            "—": "-",
            "“": '"',
            "”": '"',
            "’": "'",
            "→": "->",
        }
        for src, dest in replacements.items():
            text = text.replace(src, dest)
        try:
            text.encode("latin-1")
            return text
        except UnicodeEncodeError:
            return text.encode("latin-1", "replace").decode("latin-1")

=======
>>>>>>> 5f37074f
    def header(self) -> None:  # pragma: no cover - rendering logic
        self.set_fill_color(15, 23, 42)
        self.rect(0, 0, self.w, 15, "F")
        text_x = self.l_margin
        if self._logo_path:
            try:
                logo_width = 22
                self.image(str(self._logo_path), x=self.w - self.r_margin - logo_width, y=3, w=logo_width)
            except Exception:
                self._logo_path = None
            else:
                text_x = self.l_margin
        self.set_xy(text_x, 8)
        self.set_text_color(255, 255, 255)
        self.set_font("Helvetica", "B", 11)
<<<<<<< HEAD
        self.cell(0, 5, self._safe_text("GreatMigration - Hardware Conversion Report"), align="L")
=======
        self.cell(0, 5, "GreatMigration • Hardware Conversion Report", align="L")
>>>>>>> 5f37074f

    def footer(self) -> None:  # pragma: no cover - rendering logic
        self.set_y(-15)
        self.set_font("Helvetica", "I", 8)
        self.set_text_color(100, 116, 139)
<<<<<<< HEAD
        self.cell(0, 10, self._safe_text(f"Page {self.page_no()}"), align="R")
=======
        self.cell(0, 10, f"Page {self.page_no()}", align="R")
>>>>>>> 5f37074f


def _safe_int(value: Any) -> int:
    try:
        return int(value)
    except (TypeError, ValueError):
        return 0


<<<<<<< HEAD
def _table_row(
    pdf: HardwareReportPDF,
    columns: List[str],
    widths: List[float],
    *,
    line_height: float = 6,
    fill: bool = False,
) -> None:
=======
def _table_row(pdf: HardwareReportPDF, columns: List[str], widths: List[float], *, line_height: float = 6, fill: bool = False) -> None:
>>>>>>> 5f37074f
    x_initial = pdf.get_x()
    y_start = pdf.get_y()
    max_height = 0.0
    x_cursor = x_initial
    for text, width in zip(columns, widths):
        pdf.set_xy(x_cursor, y_start)
<<<<<<< HEAD
        safe_text = pdf._safe_text(text)
        pdf.multi_cell(width, line_height, safe_text, border=0, align="L", fill=fill)
=======
        pdf.multi_cell(width, line_height, text, border=0, align="L", fill=fill)
>>>>>>> 5f37074f
        cell_height = pdf.get_y() - y_start
        if cell_height > max_height:
            max_height = cell_height
        x_cursor += width
    pdf.set_xy(x_initial, y_start + max_height)


@app.post("/api/showtech/pdf")
def api_showtech_pdf(data: Dict[str, Any] = Body(...)):
    results = data.get("results", []) or []

    logo_path = REPORT_LOGO_PATH if REPORT_LOGO_PATH.is_file() else None
    pdf = HardwareReportPDF(logo_path=logo_path)
    pdf.set_auto_page_break(auto=True, margin=20)
    pdf.add_page()

    pdf.ln(8)
    pdf.set_font("Helvetica", "B", 18)
    pdf.set_text_color(15, 23, 42)
<<<<<<< HEAD
    pdf.cell(0, 12, pdf._safe_text("Hardware Conversion Report"), ln=True)
    pdf.set_font("Helvetica", size=11)
    pdf.set_text_color(71, 85, 105)
    generated = f"Generated: {datetime.utcnow().strftime('%Y-%m-%d %H:%M UTC')}"
    pdf.cell(0, 6, pdf._safe_text(generated), ln=True)
=======
    pdf.cell(0, 12, "Hardware Conversion Report", ln=True)
    pdf.set_font("Helvetica", size=11)
    pdf.set_text_color(71, 85, 105)
    pdf.cell(0, 6, f"Generated: {datetime.utcnow().strftime('%Y-%m-%d %H:%M UTC')}", ln=True)
>>>>>>> 5f37074f
    pdf.ln(4)

    total_files = len(results)
    total_switches = sum(len(file.get("switches", [])) for file in results)
    total_items = 0
    copper_ports_total = 0
    replacement_counts: Counter[str] = Counter()

    for file in results:
        copper_ports_total += _safe_int(file.get("copper_10g_ports", {}).get("total"))
        for sw in file.get("switches", []):
            for item in sw.get("items", []):
                qty = _safe_int(item.get("count"))
                total_items += qty
                replacement = item.get("replacement") or "Unspecified replacement"
                if replacement:
                    replacement_counts[replacement] += qty or 1

    pdf.set_font("Helvetica", "B", 14)
    pdf.set_text_color(15, 23, 42)
<<<<<<< HEAD
    pdf.cell(0, 10, pdf._safe_text("Summary"), ln=True)
=======
    pdf.cell(0, 10, "Summary", ln=True)
>>>>>>> 5f37074f
    pdf.set_font("Helvetica", size=11)
    pdf.set_text_color(71, 85, 105)

    if not results:
<<<<<<< HEAD
        pdf.multi_cell(0, 6, pdf._safe_text("No hardware data was provided for this report."))
    else:
        summary_lines = [
            f"- {total_files} source file{'s' if total_files != 1 else ''} processed",
            f"- {total_switches} switch{'es' if total_switches != 1 else ''} analyzed",
        ]
        if total_items:
            summary_lines.append(
                f"- {total_items} hardware item{'s' if total_items != 1 else ''} evaluated"
            )
        if copper_ports_total:
            summary_lines.append(
                f"- {copper_ports_total} 10Gb copper port{'s' if copper_ports_total != 1 else ''} require SFPP-10G-T modules"
            )
        for line in summary_lines:
            pdf.multi_cell(0, 6, pdf._safe_text(line))
=======
        pdf.multi_cell(0, 6, "No hardware data was provided for this report.")
    else:
        summary_lines = [
            f"• {total_files} source file{'s' if total_files != 1 else ''} processed",
            f"• {total_switches} switch{'es' if total_switches != 1 else ''} analyzed",
        ]
        if total_items:
            summary_lines.append(
                f"• {total_items} hardware item{'s' if total_items != 1 else ''} evaluated"
            )
        if copper_ports_total:
            summary_lines.append(
                f"• {copper_ports_total} 10Gb copper port{'s' if copper_ports_total != 1 else ''} require SFPP-10G-T modules"
            )
        for line in summary_lines:
            pdf.multi_cell(0, 6, line)
>>>>>>> 5f37074f

        if replacement_counts:
            pdf.ln(2)
            pdf.set_font("Helvetica", "B", 11)
            pdf.set_text_color(15, 23, 42)
<<<<<<< HEAD
            pdf.cell(0, 6, pdf._safe_text("Top recommended replacements"), ln=True)
=======
            pdf.cell(0, 6, "Top recommended replacements", ln=True)
>>>>>>> 5f37074f
            pdf.set_font("Helvetica", size=11)
            pdf.set_text_color(71, 85, 105)
            for model, qty in replacement_counts.most_common(5):
                qty_display = f" ({qty})" if qty else ""
<<<<<<< HEAD
                pdf.multi_cell(0, 6, pdf._safe_text(f"   - {model}{qty_display}"))
=======
                pdf.multi_cell(0, 6, f"   • {model}{qty_display}")
>>>>>>> 5f37074f

    for file in results:
        pdf.ln(6)
        filename = file.get("filename") or "Unnamed file"
        pdf.set_font("Helvetica", "B", 13)
        pdf.set_text_color(15, 23, 42)
<<<<<<< HEAD
        pdf.cell(0, 8, pdf._safe_text(filename), ln=True)
=======
        pdf.cell(0, 8, filename, ln=True)
>>>>>>> 5f37074f
        pdf.set_draw_color(226, 232, 240)
        x1 = pdf.l_margin
        x2 = pdf.w - pdf.r_margin
        y = pdf.get_y()
        pdf.line(x1, y, x2, y)
        pdf.ln(2)

        switches = file.get("switches", []) or []
        if not switches:
            pdf.set_font("Helvetica", size=11)
            pdf.set_text_color(100, 116, 139)
<<<<<<< HEAD
            pdf.multi_cell(0, 6, pdf._safe_text("No switch inventory detected in this file."))
=======
            pdf.multi_cell(0, 6, "No switch inventory detected in this file.")
>>>>>>> 5f37074f
        for sw in switches:
            switch_name = sw.get("switch") or "Unnamed switch"
            pdf.ln(2)
            pdf.set_font("Helvetica", "B", 12)
            pdf.set_text_color(15, 23, 42)
<<<<<<< HEAD
            pdf.cell(0, 7, pdf._safe_text(switch_name), ln=True)
=======
            pdf.cell(0, 7, switch_name, ln=True)
>>>>>>> 5f37074f

            items = sw.get("items", []) or []
            if not items:
                pdf.set_font("Helvetica", size=10)
                pdf.set_text_color(100, 116, 139)
<<<<<<< HEAD
                pdf.multi_cell(0, 6, pdf._safe_text("No hardware entries were detected for this switch."))
=======
                pdf.multi_cell(0, 6, "No hardware entries were detected for this switch.")
>>>>>>> 5f37074f
                continue

            available_width = pdf.w - pdf.l_margin - pdf.r_margin
            col_widths = [available_width * 0.32, available_width * 0.12, available_width * 0.56]
            line_height = 6

            pdf.set_font("Helvetica", "B", 10)
            pdf.set_fill_color(30, 64, 175)
            pdf.set_text_color(255, 255, 255)
            _table_row(pdf, ["Part Number", "Qty", "Recommended Replacement"], col_widths, line_height=line_height, fill=True)

            pdf.set_text_color(55, 65, 81)
            pdf.set_font("Helvetica", size=10)
            fill_colors = [(248, 250, 252), (255, 255, 255)]
            for idx, item in enumerate(items):
                pdf.set_fill_color(*fill_colors[idx % 2])
                pid = item.get("pid") or "—"
                qty = item.get("count")
                qty_display = str(qty) if qty not in (None, "") else "—"
                replacement = item.get("replacement") or "No replacement model defined"
                _table_row(pdf, [pid, qty_display, replacement], col_widths, line_height=line_height, fill=True)
                pdf.set_draw_color(226, 232, 240)
                line_y = pdf.get_y()
                pdf.line(pdf.l_margin, line_y, pdf.w - pdf.r_margin, line_y)

        copper_info = file.get("copper_10g_ports", {}) or {}
        copper_total = _safe_int(copper_info.get("total"))
        if copper_total:
            pdf.ln(4)
            pdf.set_font("Helvetica", "B", 12)
            pdf.set_text_color(15, 23, 42)
<<<<<<< HEAD
            pdf.cell(0, 7, pdf._safe_text("10Gb Copper Ports"), ln=True)
            pdf.set_font("Helvetica", size=11)
            pdf.set_text_color(71, 85, 105)
            pdf.multi_cell(0, 6, pdf._safe_text(f"Total ports requiring SFPP-10G-T modules: {copper_total}"))
=======
            pdf.cell(0, 7, "10Gb Copper Ports", ln=True)
            pdf.set_font("Helvetica", size=11)
            pdf.set_text_color(71, 85, 105)
            pdf.multi_cell(0, 6, f"Total ports requiring SFPP-10G-T modules: {copper_total}")
>>>>>>> 5f37074f

            detail = {k: v for k, v in copper_info.items() if k != "total"}
            for switch_name, ports in detail.items():
                if not ports:
                    continue
<<<<<<< HEAD
                pdf.multi_cell(0, 6, pdf._safe_text(f"   - {switch_name}: {len(ports)} ports"))
=======
                pdf.multi_cell(0, 6, f"   • {switch_name}: {len(ports)} ports")
>>>>>>> 5f37074f

    if results:
        pdf.ln(4)

    pdf_bytes = bytes(pdf.output())
    headers = {"Content-Disposition": "attachment; filename=hardware_conversion_report.pdf"}
    return Response(content=pdf_bytes, media_type="application/pdf", headers=headers)


@app.get("/api/device_types")
def api_device_types(vendor: str):
    try:
        r = requests.get(f"{NETBOX_DT_URL}/{vendor}", timeout=30)
        r.raise_for_status()
        items = [i.get("name", "").rsplit(".", 1)[0] for i in r.json() if i.get("type") == "file"]

        if NETBOX_LOCAL_DT:
            try:
                local_data = json.loads(Path(NETBOX_LOCAL_DT).read_text(encoding="utf-8"))
                for name in local_data.get(vendor, []):
                    if isinstance(name, str) and name not in items:
                        items.append(name)
            except FileNotFoundError:
                pass

        items.sort(key=lambda x: x.lower())
        return {"ok": True, "items": items}
    except Exception as e:
        return JSONResponse({"ok": False, "error": str(e)}, status_code=500)


@app.post("/api/device_types")
def api_add_device_type(request: Request, data: Dict[str, str] = Body(...)):
    """Persist a custom device type to the local overrides file."""
    try:
        current_user(request)

        vendor = (data.get("vendor") or "").strip()
        model = (data.get("model") or "").strip()
        if not vendor or not model:
            raise ValueError("vendor and model are required")

        if not NETBOX_LOCAL_DT:
            raise RuntimeError("NETBOX_LOCAL_DT is not configured on the server")

        path = Path(NETBOX_LOCAL_DT)
        try:
            doc = json.loads(path.read_text(encoding="utf-8"))
        except FileNotFoundError:
            doc = {}

        models = doc.setdefault(vendor, [])
        if model not in models:
            models.append(model)
            models.sort(key=lambda x: x.lower())
            path.write_text(json.dumps(doc, indent=2), encoding="utf-8")

        return {"ok": True, "items": models}
    except Exception as e:
        return JSONResponse({"ok": False, "error": str(e)}, status_code=500)


@app.get("/api/sites")
def api_sites(base_url: str = DEFAULT_BASE_URL, org_id: Optional[str] = None):
    """
    Returns the list of sites visible to the token. If org_id is provided, scopes to that org.
    """
    token = _load_mist_token()
    base_url = base_url.rstrip("/")
    headers = {"Authorization": f"Token {token}", "Accept": "application/json"}

    items: List[Dict[str, Any]] = []
    try:
        if org_id:
            r = requests.get(f"{base_url}/orgs/{org_id}/sites", headers=headers, timeout=30)
            r.raise_for_status()
            for s in r.json() or []:
                items.append({"id": s.get("id"), "name": s.get("name") or s.get("site_name") or s.get("id"), "org_id": org_id})
        else:
            # Discover orgs from /self and enumerate sites per org
            r = requests.get(f"{base_url}/self", headers=headers, timeout=30)
            r.raise_for_status()
            who = r.json() or {}

            org_ids = set()
            if isinstance(who.get("orgs"), list):
                for o in who["orgs"]:
                    if isinstance(o, dict) and o.get("org_id"):
                        org_ids.add(o["org_id"])
                    elif isinstance(o, dict) and o.get("id"):
                        org_ids.add(o["id"])
                    elif isinstance(o, str):
                        org_ids.add(o)
            if isinstance(who.get("privileges"), list):
                for p in who["privileges"]:
                    if isinstance(p, dict) and p.get("org_id"):
                        org_ids.add(p["org_id"])
            if isinstance(who.get("org_id"), str):
                org_ids.add(who["org_id"])

            for oid in org_ids:
                try:
                    r2 = requests.get(f"{base_url}/orgs/{oid}/sites", headers=headers, timeout=30)
                    r2.raise_for_status()
                    for s in r2.json() or []:
                        items.append({"id": s.get("id"), "name": s.get("name") or s.get("site_name") or s.get("id"), "org_id": oid})
                except Exception:
                    continue

        items.sort(key=lambda x: (x["name"] or "").lower())
        return {"ok": True, "items": items}
    except Exception as e:
        try:
            err_payload = r.json()  # type: ignore[name-defined]
        except Exception:
            err_payload = {"error": str(e)}
        return JSONResponse({"ok": False, "error": err_payload}, status_code=getattr(r, "status_code", 500))  # type: ignore[name-defined]


@app.get("/api/site_devices")
def api_site_devices(site_id: str, base_url: str = DEFAULT_BASE_URL):
    """
    Returns the list of switch devices in the given site.
    """
    token = _load_mist_token()
    base_url = base_url.rstrip("/")
    headers = {"Authorization": f"Token {token}", "Accept": "application/json"}
    try:
        r = requests.get(f"{base_url}/sites/{site_id}/devices?type=switch", headers=headers, timeout=30)
        r.raise_for_status()
        data = r.json() or []
        items: List[Dict[str, Any]] = []
        for d in data:
            dev_type = d.get("type")
            is_switch = (dev_type or "").lower() == "switch"
            name = d.get("name") or d.get("hostname") or f"{d.get('model','device')} {d.get('mac','')}"
            items.append({
                "id": d.get("id"),
                "name": name,
                "type": dev_type,
                "model": d.get("model"),
                "mac": d.get("mac"),
                "is_switch": is_switch
            })
        items.sort(key=lambda x: (not x["is_switch"], (x["name"] or "").lower()))
        return {"ok": True, "items": items}
    except Exception as e:
        try:
            err_payload = r.json()  # type: ignore[name-defined]
        except Exception:
            err_payload = {"error": str(e)}
        return JSONResponse({"ok": False, "error": err_payload}, status_code=getattr(r, "status_code", 500))  # type: ignore[name-defined]

def _discover_org_ids(base_url: str, headers: Dict[str, str]) -> List[str]:
    """Return list of org IDs visible to the token using /self."""
    r = requests.get(f"{base_url}/self", headers=headers, timeout=30)
    r.raise_for_status()
    who = r.json() or {}
    org_ids: set[str] = set()
    if isinstance(who.get("orgs"), list):
        for o in who["orgs"]:
            if isinstance(o, dict) and o.get("org_id"):
                org_ids.add(o["org_id"])
            elif isinstance(o, dict) and o.get("id"):
                org_ids.add(o["id"])
            elif isinstance(o, str):
                org_ids.add(o)
    if isinstance(who.get("privileges"), list):
        for p in who["privileges"]:
            if isinstance(p, dict) and p.get("org_id"):
                org_ids.add(p["org_id"])
    if isinstance(who.get("org_id"), str):
        org_ids.add(who["org_id"])
    return list(org_ids)


@app.get("/api/port_profiles")
def api_port_profiles(base_url: str = DEFAULT_BASE_URL, org_id: Optional[str] = None):
    """Return port profiles visible to the token."""
    items: List[Dict[str, Any]] = []
    try:
        token = _load_mist_token()
        base_url = base_url.rstrip("/")
        headers = {"Authorization": f"Token {token}", "Accept": "application/json"}

        template_id = SWITCH_TEMPLATE_ID
        org_id = org_id or DEFAULT_ORG_ID or None

        def _fetch_from_template(oid: str, tid: str) -> List[Dict[str, Any]]:
            r = requests.get(
                f"{base_url}/orgs/{oid}/networktemplates/{tid}",
                headers=headers,
                timeout=30,
            )
            r.raise_for_status()
            data = r.json() or {}
            port_usages = data.get("port_usages") or {}
            return [{"id": name, "name": name, "org_id": oid} for name in port_usages.keys()]

        if template_id:
            org_ids = [org_id] if org_id else _discover_org_ids(base_url, headers)
            for oid in org_ids:
                try:
                    items = _fetch_from_template(oid, template_id)
                    if items:
                        break
                except Exception:
                    continue
            if not items:
                return JSONResponse(
                    {
                        "ok": False,
                        "error": "Unable to locate switch template in accessible organizations",
                    },
                    status_code=404,
                )
        else:
            org_ids = [org_id] if org_id else _discover_org_ids(base_url, headers)
            seen: set[str] = set()
            for oid in org_ids:
                try:
                    r = requests.get(
                        f"{base_url}/orgs/{oid}/networktemplates",
                        headers=headers,
                        timeout=30,
                    )
                    r.raise_for_status()
                    templates = r.json() or []
                    for t in templates:
                        tid = t.get("id")
                        if not tid:
                            continue
                        try:
                            for item in _fetch_from_template(oid, tid):
                                if item["name"] not in seen:
                                    seen.add(item["name"])
                                    items.append(item)
                        except Exception:
                            continue
                except Exception:
                    continue
        items.sort(key=lambda x: (x.get("name") or "").lower())
        return {"ok": True, "items": items}
    except Exception as e:
        err_payload: Any
        try:
            err_payload = r.json()  # type: ignore[name-defined]
        except Exception:
            err_payload = {}
        msg = ""
        if isinstance(err_payload, dict):
            msg = (
                err_payload.get("error")
                or err_payload.get("detail")
                or err_payload.get("message")
                or json.dumps(err_payload)
            )
        else:
            msg = str(err_payload)
        if not msg:
            msg = str(e)
        return JSONResponse(
            {"ok": False, "error": msg},
            status_code=getattr(r, "status_code", 500),
        )  # type: ignore[name-defined]


@app.post("/api/convert")
async def api_convert(
    files: List[UploadFile] = File(...),
    uplink_module: int = Form(1),
    force_model: Optional[str] = Form(None),
    strict_overflow: bool = Form(False),
) -> JSONResponse:
    """
    Converts one or more Cisco configs into the normalized JSON that the push script consumes.
    """
    results = []
    with tempfile.TemporaryDirectory() as tmpdir:
        tmpdir_path = Path(tmpdir)
        for uf in files:
            contents = await uf.read()
            in_path = tmpdir_path / uf.filename
            in_path.write_bytes(contents)

            out_path = convert_one_file(
                input_path=in_path,
                uplink_module=uplink_module,
                strict_overflow=strict_overflow,
                force_model=force_model,
                output_dir=tmpdir_path,
            )
            try:
                data = json.loads(out_path.read_text(encoding="utf-8"))
            except Exception as e:
                return JSONResponse({"ok": False, "error": f"Failed to load JSON for {uf.filename}: {e}"}, status_code=400)

            results.append({"source_file": uf.filename, "output_file": out_path.name, "json": data})

    return JSONResponse({"ok": True, "items": results})


def _build_payload_for_row(
    *,
    base_url: str,
    tz: str,
    token: str,
    site_id: str,
    device_id: str,
    payload_in: Dict[str, Any],
    model_override: Optional[str],
    excludes: Optional[str],
    exclude_uplinks: bool,
    member_offset: int,
    port_offset: int,
    normalize_modules: bool,
    dry_run: bool,
) -> Dict[str, Any]:
    """
    Shared logic used by both /api/push and /api/push_batch for a single row.
    Returns a dict with keys: ok, payload, validation, device_model,
    (and for live push: status/response)
    """
    # Resolve model
    model = model_override or get_device_model(base_url, site_id, device_id, token)

    # Build port_config
    port_config = ensure_port_config(payload_in, model)

    # Apply member/port remap BEFORE excludes
    port_config = remap_members(port_config, member_offset=int(member_offset or 0), normalize=bool(normalize_modules))
    port_config = remap_ports(port_config, port_offset=int(port_offset or 0), model=model)

    # Apply excludes AFTER remap

    def _expand_if_range(val: str) -> List[str]:
        m = re.search(r"\[(\d+)-(\d+)\]", val)
        if not m:
            return [val]
        start, end = int(m.group(1)), int(m.group(2))
        prefix = val[: m.start()]
        suffix = val[m.end():]
        rng = range(start, end + 1) if start <= end else range(end, start + 1)
        return [f"{prefix}{i}{suffix}" for i in rng]

    exclude_set: set[str] = set()
    for tok in [e.strip() for e in (excludes or "").split(",") if e.strip()]:
        exclude_set.update(_expand_if_range(tok))

    if exclude_uplinks:
        for mbr in range(10):
            for p in range(4):
                exclude_set.add(f"xe-{mbr}/2/{p}")

    if exclude_set:
        port_config = {k: v for k, v in port_config.items() if k not in exclude_set}

    # Capacity validation (block live push; warn on dry-run)
    validation = validate_port_config_against_model(port_config, model)

    # Timestamp descriptions
    ts = timestamp_str(tz)
    final_port_config: Dict[str, Dict[str, Any]] = {}
    for ifname, cfg in port_config.items():
        c = dict(cfg)
        desc = (c.get("description") or "").strip()
        c["description"] = f"{desc + ' - ' if desc else ''}converted by API {ts}"
        final_port_config[ifname] = c

    put_body = {"port_config": final_port_config}
    url = f"{base_url}/sites/{site_id}/devices/{device_id}"
    headers = {"Authorization": f"Token {token}", "Content-Type": "application/json", "Accept": "application/json"}

    if dry_run:
        return {
            "ok": True,
            "dry_run": True,
            "device_model": model,
            "url": url,
            "member_offset": int(member_offset or 0),
            "port_offset": int(port_offset or 0),
            "normalize_modules": bool(normalize_modules),
            "validation": validation,
            "payload": put_body
        }

    # live push
    if not validation.get("ok"):
        return {
            "ok": False,
            "dry_run": False,
            "error": "Model capacity mismatch",
            "validation": validation,
            "payload": put_body
        }

    resp = requests.put(url, headers=headers, json=put_body, timeout=60)
    try:
        content = resp.json()
    except Exception:
        content = {"text": resp.text}

    return {
        "ok": 200 <= resp.status_code < 300,
        "dry_run": False,
        "status": resp.status_code,
        "response": content,
        "payload": put_body
    }


@app.post("/api/push")
async def api_push(
    request: Request,
    site_id: str = Form(...),
    device_id: str = Form(...),
    input_json: str = Form(...),
    dry_run: bool = Form(True),
    base_url: str = Form(DEFAULT_BASE_URL),
    tz: str = Form(DEFAULT_TZ),
    model_override: Optional[str] = Form(None),
    excludes: Optional[str] = Form(None),
    save_output: Optional[bool] = Form(False),
    member_offset: int = Form(0),
    port_offset: int = Form(0),
    normalize_modules: bool = Form(True),
) -> JSONResponse:
    """
    Single push. Response includes `payload` (the exact body to Mist) and `validation`.
    """
    _ensure_push_allowed(request, dry_run=dry_run)

    try:
        payload_in = json.loads(input_json)
    except Exception as e:
        return JSONResponse({"ok": False, "error": f"Invalid input_json: {e}"}, status_code=400)

    token = _load_mist_token()
    base_url = base_url.rstrip("/")

    try:
        row_result = _build_payload_for_row(
            base_url=base_url, tz=tz, token=token,
            site_id=site_id, device_id=device_id,
            payload_in=payload_in, model_override=model_override,
            excludes=excludes, member_offset=member_offset, port_offset=port_offset, normalize_modules=normalize_modules,
            dry_run=dry_run,
        )
        status = 200 if row_result.get("ok") else 400
        return JSONResponse(row_result, status_code=status)
    except Exception as e:
        return JSONResponse({"ok": False, "error": f"Server error: {e}"}, status_code=500)


@app.post("/api/push_batch")
async def api_push_batch(
    request: Request,
    rows: str = Form(...),  # JSON array of rows
    dry_run: bool = Form(True),
    base_url: str = Form(DEFAULT_BASE_URL),
    tz: str = Form(DEFAULT_TZ),
    model_override: Optional[str] = Form(None),  # optional global override (row can still override)
    normalize_modules: bool = Form(True),
) -> JSONResponse:
    """
    Batch push. Each row can specify: site_id, device_id, input_json (object),
    excludes (str), exclude_uplinks (bool), member_offset (int), port_offset (int), model_override (str, optional).
    Returns per-row results with payload + validation, and never aborts the whole batch.

    NOTE: Duplicate devices ARE allowed as long as (device_id, member_offset, port_offset) triples are unique.
    If the same triple appears more than once, those rows are rejected with a clear error.
    """
    _ensure_push_allowed(request, dry_run=dry_run)

    token = _load_mist_token()
    base_url = base_url.rstrip("/")

    try:
        row_list = json.loads(rows)
        assert isinstance(row_list, list)
    except Exception as e:
        return JSONResponse({"ok": False, "error": f"Invalid 'rows' payload: {e}"}, status_code=400)

    # Pre-scan for duplicate (device_id, member_offset, port_offset) triples
    pair_counts: Dict[str, int] = {}
    for r in row_list:
        device_id = (r.get("device_id") or "").strip()
        member_offset = int(r.get("member_offset") or 0)
        port_offset = int(r.get("port_offset") or 0)
        key = f"{device_id}@@{member_offset}@@{port_offset}"
        if device_id:
            pair_counts[key] = pair_counts.get(key, 0) + 1

    results: List[Dict[str, Any]] = []
    used_ifnames: Dict[str, set[str]] = {}
    for i, r in enumerate(row_list):
        try:
            site_id = (r.get("site_id") or "").strip()
            device_id = (r.get("device_id") or "").strip()
            payload_in = r.get("input_json")
            excludes = r.get("excludes") or ""
            exclude_uplinks = bool(r.get("exclude_uplinks"))
            member_offset = int(r.get("member_offset") or 0)
            port_offset = int(r.get("port_offset") or 0)
            row_model_override = r.get("model_override") or model_override

            if not site_id or not device_id or not isinstance(payload_in, (dict, list)):
                results.append({"ok": False, "row_index": i, "error": "Missing site_id/device_id or malformed input_json"})
                continue

            # Reject duplicate (device_id, member_offset, port_offset) triples
            key = f"{device_id}@@{member_offset}@@{port_offset}"
            if pair_counts.get(key, 0) > 1:
                results.append({
                    "ok": False,
                    "row_index": i,
                    "site_id": site_id,
                    "device_id": device_id,
                    "error": "Duplicate device with the same Start member and Start port detected. Use distinct offsets for repeated device selections.",
                })
                continue

            if isinstance(payload_in, list):
                payload_in = {"interfaces": payload_in}

            row_result = _build_payload_for_row(
                base_url=base_url, tz=tz, token=token,
                site_id=site_id, device_id=device_id,
                payload_in=payload_in, model_override=row_model_override,
                excludes=excludes, exclude_uplinks=exclude_uplinks,
                member_offset=member_offset, port_offset=port_offset, normalize_modules=normalize_modules,
                dry_run=dry_run,
            )
            row_result["row_index"] = i
            row_result["site_id"] = site_id
            row_result["device_id"] = device_id
            if row_result.get("ok"):
                names = set((row_result.get("payload") or {}).get("port_config", {}).keys())
                used = used_ifnames.setdefault(device_id, set())
                overlap = used.intersection(names)
                if overlap:
                    row_result["ok"] = False
                    row_result["error"] = "Port overlap detected with another row for this device."
                else:
                    used.update(names)
            results.append(row_result)

        except Exception as e:
            results.append({"ok": False, "row_index": i, "error": f"Server error: {e}"})

    top_ok = all(r.get("ok") for r in results) if results else False
    return JSONResponse({"ok": top_ok, "dry_run": bool(dry_run), "results": results})<|MERGE_RESOLUTION|>--- conflicted
+++ resolved
@@ -370,34 +370,6 @@
         else:
             self._logo_path = None
 
-<<<<<<< HEAD
-    @staticmethod
-    def _safe_text(value: Any) -> str:
-        """Return a latin-1 safe string for PDF rendering."""
-        if value is None:
-            return ""
-        text = str(value)
-        if not text:
-            return ""
-        replacements = {
-            "•": "-",
-            "–": "-",
-            "—": "-",
-            "“": '"',
-            "”": '"',
-            "’": "'",
-            "→": "->",
-        }
-        for src, dest in replacements.items():
-            text = text.replace(src, dest)
-        try:
-            text.encode("latin-1")
-            return text
-        except UnicodeEncodeError:
-            return text.encode("latin-1", "replace").decode("latin-1")
-
-=======
->>>>>>> 5f37074f
     def header(self) -> None:  # pragma: no cover - rendering logic
         self.set_fill_color(15, 23, 42)
         self.rect(0, 0, self.w, 15, "F")
@@ -413,21 +385,13 @@
         self.set_xy(text_x, 8)
         self.set_text_color(255, 255, 255)
         self.set_font("Helvetica", "B", 11)
-<<<<<<< HEAD
-        self.cell(0, 5, self._safe_text("GreatMigration - Hardware Conversion Report"), align="L")
-=======
         self.cell(0, 5, "GreatMigration • Hardware Conversion Report", align="L")
->>>>>>> 5f37074f
 
     def footer(self) -> None:  # pragma: no cover - rendering logic
         self.set_y(-15)
         self.set_font("Helvetica", "I", 8)
         self.set_text_color(100, 116, 139)
-<<<<<<< HEAD
-        self.cell(0, 10, self._safe_text(f"Page {self.page_no()}"), align="R")
-=======
         self.cell(0, 10, f"Page {self.page_no()}", align="R")
->>>>>>> 5f37074f
 
 
 def _safe_int(value: Any) -> int:
@@ -437,30 +401,14 @@
         return 0
 
 
-<<<<<<< HEAD
-def _table_row(
-    pdf: HardwareReportPDF,
-    columns: List[str],
-    widths: List[float],
-    *,
-    line_height: float = 6,
-    fill: bool = False,
-) -> None:
-=======
 def _table_row(pdf: HardwareReportPDF, columns: List[str], widths: List[float], *, line_height: float = 6, fill: bool = False) -> None:
->>>>>>> 5f37074f
     x_initial = pdf.get_x()
     y_start = pdf.get_y()
     max_height = 0.0
     x_cursor = x_initial
     for text, width in zip(columns, widths):
         pdf.set_xy(x_cursor, y_start)
-<<<<<<< HEAD
-        safe_text = pdf._safe_text(text)
-        pdf.multi_cell(width, line_height, safe_text, border=0, align="L", fill=fill)
-=======
         pdf.multi_cell(width, line_height, text, border=0, align="L", fill=fill)
->>>>>>> 5f37074f
         cell_height = pdf.get_y() - y_start
         if cell_height > max_height:
             max_height = cell_height
@@ -480,18 +428,10 @@
     pdf.ln(8)
     pdf.set_font("Helvetica", "B", 18)
     pdf.set_text_color(15, 23, 42)
-<<<<<<< HEAD
-    pdf.cell(0, 12, pdf._safe_text("Hardware Conversion Report"), ln=True)
-    pdf.set_font("Helvetica", size=11)
-    pdf.set_text_color(71, 85, 105)
-    generated = f"Generated: {datetime.utcnow().strftime('%Y-%m-%d %H:%M UTC')}"
-    pdf.cell(0, 6, pdf._safe_text(generated), ln=True)
-=======
     pdf.cell(0, 12, "Hardware Conversion Report", ln=True)
     pdf.set_font("Helvetica", size=11)
     pdf.set_text_color(71, 85, 105)
     pdf.cell(0, 6, f"Generated: {datetime.utcnow().strftime('%Y-%m-%d %H:%M UTC')}", ln=True)
->>>>>>> 5f37074f
     pdf.ln(4)
 
     total_files = len(results)
@@ -512,33 +452,11 @@
 
     pdf.set_font("Helvetica", "B", 14)
     pdf.set_text_color(15, 23, 42)
-<<<<<<< HEAD
-    pdf.cell(0, 10, pdf._safe_text("Summary"), ln=True)
-=======
     pdf.cell(0, 10, "Summary", ln=True)
->>>>>>> 5f37074f
     pdf.set_font("Helvetica", size=11)
     pdf.set_text_color(71, 85, 105)
 
     if not results:
-<<<<<<< HEAD
-        pdf.multi_cell(0, 6, pdf._safe_text("No hardware data was provided for this report."))
-    else:
-        summary_lines = [
-            f"- {total_files} source file{'s' if total_files != 1 else ''} processed",
-            f"- {total_switches} switch{'es' if total_switches != 1 else ''} analyzed",
-        ]
-        if total_items:
-            summary_lines.append(
-                f"- {total_items} hardware item{'s' if total_items != 1 else ''} evaluated"
-            )
-        if copper_ports_total:
-            summary_lines.append(
-                f"- {copper_ports_total} 10Gb copper port{'s' if copper_ports_total != 1 else ''} require SFPP-10G-T modules"
-            )
-        for line in summary_lines:
-            pdf.multi_cell(0, 6, pdf._safe_text(line))
-=======
         pdf.multi_cell(0, 6, "No hardware data was provided for this report.")
     else:
         summary_lines = [
@@ -555,37 +473,24 @@
             )
         for line in summary_lines:
             pdf.multi_cell(0, 6, line)
->>>>>>> 5f37074f
 
         if replacement_counts:
             pdf.ln(2)
             pdf.set_font("Helvetica", "B", 11)
             pdf.set_text_color(15, 23, 42)
-<<<<<<< HEAD
-            pdf.cell(0, 6, pdf._safe_text("Top recommended replacements"), ln=True)
-=======
             pdf.cell(0, 6, "Top recommended replacements", ln=True)
->>>>>>> 5f37074f
             pdf.set_font("Helvetica", size=11)
             pdf.set_text_color(71, 85, 105)
             for model, qty in replacement_counts.most_common(5):
                 qty_display = f" ({qty})" if qty else ""
-<<<<<<< HEAD
-                pdf.multi_cell(0, 6, pdf._safe_text(f"   - {model}{qty_display}"))
-=======
                 pdf.multi_cell(0, 6, f"   • {model}{qty_display}")
->>>>>>> 5f37074f
 
     for file in results:
         pdf.ln(6)
         filename = file.get("filename") or "Unnamed file"
         pdf.set_font("Helvetica", "B", 13)
         pdf.set_text_color(15, 23, 42)
-<<<<<<< HEAD
-        pdf.cell(0, 8, pdf._safe_text(filename), ln=True)
-=======
         pdf.cell(0, 8, filename, ln=True)
->>>>>>> 5f37074f
         pdf.set_draw_color(226, 232, 240)
         x1 = pdf.l_margin
         x2 = pdf.w - pdf.r_margin
@@ -597,31 +502,19 @@
         if not switches:
             pdf.set_font("Helvetica", size=11)
             pdf.set_text_color(100, 116, 139)
-<<<<<<< HEAD
-            pdf.multi_cell(0, 6, pdf._safe_text("No switch inventory detected in this file."))
-=======
             pdf.multi_cell(0, 6, "No switch inventory detected in this file.")
->>>>>>> 5f37074f
         for sw in switches:
             switch_name = sw.get("switch") or "Unnamed switch"
             pdf.ln(2)
             pdf.set_font("Helvetica", "B", 12)
             pdf.set_text_color(15, 23, 42)
-<<<<<<< HEAD
-            pdf.cell(0, 7, pdf._safe_text(switch_name), ln=True)
-=======
             pdf.cell(0, 7, switch_name, ln=True)
->>>>>>> 5f37074f
 
             items = sw.get("items", []) or []
             if not items:
                 pdf.set_font("Helvetica", size=10)
                 pdf.set_text_color(100, 116, 139)
-<<<<<<< HEAD
-                pdf.multi_cell(0, 6, pdf._safe_text("No hardware entries were detected for this switch."))
-=======
                 pdf.multi_cell(0, 6, "No hardware entries were detected for this switch.")
->>>>>>> 5f37074f
                 continue
 
             available_width = pdf.w - pdf.l_margin - pdf.r_margin
@@ -653,27 +546,16 @@
             pdf.ln(4)
             pdf.set_font("Helvetica", "B", 12)
             pdf.set_text_color(15, 23, 42)
-<<<<<<< HEAD
-            pdf.cell(0, 7, pdf._safe_text("10Gb Copper Ports"), ln=True)
-            pdf.set_font("Helvetica", size=11)
-            pdf.set_text_color(71, 85, 105)
-            pdf.multi_cell(0, 6, pdf._safe_text(f"Total ports requiring SFPP-10G-T modules: {copper_total}"))
-=======
             pdf.cell(0, 7, "10Gb Copper Ports", ln=True)
             pdf.set_font("Helvetica", size=11)
             pdf.set_text_color(71, 85, 105)
             pdf.multi_cell(0, 6, f"Total ports requiring SFPP-10G-T modules: {copper_total}")
->>>>>>> 5f37074f
 
             detail = {k: v for k, v in copper_info.items() if k != "total"}
             for switch_name, ports in detail.items():
                 if not ports:
                     continue
-<<<<<<< HEAD
-                pdf.multi_cell(0, 6, pdf._safe_text(f"   - {switch_name}: {len(ports)} ports"))
-=======
                 pdf.multi_cell(0, 6, f"   • {switch_name}: {len(ports)} ports")
->>>>>>> 5f37074f
 
     if results:
         pdf.ln(4)
